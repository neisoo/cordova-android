--- conflicted
+++ resolved
@@ -331,13 +331,8 @@
                 exports.copyBuildRules(project_path);
             });
             // Link it to local android install.
-<<<<<<< HEAD
-            writeProjectProperties(project_path, target_api);
-            prepBuildFiles(project_path, 'studio');
-=======
             exports.writeProjectProperties(project_path, target_api);
-            exports.prepBuildFiles(project_path);
->>>>>>> 5917d4ef
+            exports.prepBuildFiles(project_path, 'studio');
             events.emit('log', generateDoneMessage('create', options.link));
         }).thenResolve(project_path);
 };
@@ -381,19 +376,11 @@
             var projectName = manifest.getActivity().getName();
             var target_api = check_reqs.get_target();
 
-<<<<<<< HEAD
-            copyJsAndLibrary(projectPath, options.link, projectName, isLegacy);
-            copyScripts(projectPath);
-            copyBuildRules(projectPath, isLegacy);
-            writeProjectProperties(projectPath, target_api);
-            prepBuildFiles(projectPath, builder);
-=======
-            exports.copyJsAndLibrary(projectPath, options.link, projectName);
+            exports.copyJsAndLibrary(projectPath, options.link, projectName, isLegacy);
             exports.copyScripts(projectPath);
-            exports.copyBuildRules(projectPath);
+            exports.copyBuildRules(projectPath, isLegacy);
             exports.writeProjectProperties(projectPath, target_api);
-            exports.prepBuildFiles(projectPath);
->>>>>>> 5917d4ef
+            exports.prepBuildFiles(projectPath, builder);
             events.emit('log', generateDoneMessage('update', options.link));
         }).thenResolve(projectPath);
 };