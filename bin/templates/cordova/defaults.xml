--- conflicted
+++ resolved
@@ -23,12 +23,4 @@
 
     <!-- Preferences for Android -->
     <preference name="loglevel" value="DEBUG" />
-<<<<<<< HEAD
-
-    <!-- This is required for native Android hooks -->
-    <feature name="App">
-        <param name="android-package" value="org.apache.cordova.CoreAndroid" />
-    </feature>
-=======
->>>>>>> e86c2e59
 </widget>