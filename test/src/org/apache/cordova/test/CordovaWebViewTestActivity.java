/*
       Licensed to the Apache Software Foundation (ASF) under one
       or more contributor license agreements.  See the NOTICE file
       distributed with this work for additional information
       regarding copyright ownership.  The ASF licenses this file
       to you under the Apache License, Version 2.0 (the
       "License"); you may not use this file except in compliance
       with the License.  You may obtain a copy of the License at

         http://www.apache.org/licenses/LICENSE-2.0

       Unless required by applicable law or agreed to in writing,
       software distributed under the License is distributed on an
       "AS IS" BASIS, WITHOUT WARRANTIES OR CONDITIONS OF ANY
       KIND, either express or implied.  See the License for the
       specific language governing permissions and limitations
       under the License.
*/

package org.apache.cordova.test;

import java.util.concurrent.ExecutorService;
import java.util.concurrent.Executors;

import org.apache.cordova.Config;
import org.apache.cordova.CordovaWebView;
import org.apache.cordova.CordovaInterface;
import org.apache.cordova.CordovaPlugin;
import org.apache.cordova.test.R;

import android.app.Activity;
import android.content.Context;
import android.content.Intent;
import android.os.Bundle;

public class CordovaWebViewTestActivity extends Activity implements CordovaInterface {
    public CordovaWebView cordovaWebView;

    private final ExecutorService threadPool = Executors.newCachedThreadPool();
    
    /** Called when the activity is first created. */
    @Override
    public void onCreate(Bundle savedInstanceState) {
        super.onCreate(savedInstanceState);

        setContentView(R.layout.main);

        //CB-7238: This has to be added now, because it got removed from somewhere else
        Config.init(this);
<<<<<<< HEAD
        cordovaWebView.init(this,
=======
        
        cordovaWebView = (CordovaWebView) findViewById(R.id.cordovaWebView);
        cordovaWebView.init(this, new CordovaWebViewClient(this, cordovaWebView), new CordovaChromeClient(this, cordovaWebView),
>>>>>>> 320e31bb
                Config.getPluginEntries(), Config.getWhitelist(), Config.getPreferences());

        cordovaWebView.loadUrl("file:///android_asset/www/index.html");

    }

    public Context getContext() {
        return this;
    }

    public void startActivityForResult(CordovaPlugin command, Intent intent,
            int requestCode) {
        // TODO Auto-generated method stub
        
    }

    public void setActivityResultCallback(CordovaPlugin plugin) {
        // TODO Auto-generated method stub
        
    }

    //Note: This must always return an activity!
    public Activity getActivity() {
        return this;
    }

    @Deprecated
    public void cancelLoadUrl() {
        // TODO Auto-generated method stub
        
    }

    public Object onMessage(String id, Object data) {
        // TODO Auto-generated method stub
        return null;
    }

    public ExecutorService getThreadPool() {
        // TODO Auto-generated method stub
        return threadPool;
    }
    
    @Override
    /**
     * The final call you receive before your activity is destroyed.
     */
    public void onDestroy() {
        super.onDestroy();
        if (cordovaWebView != null) {
            // Send destroy event to JavaScript
            cordovaWebView.handleDestroy();
        }
    }
}<|MERGE_RESOLUTION|>--- conflicted
+++ resolved
@@ -22,6 +22,8 @@
 import java.util.concurrent.ExecutorService;
 import java.util.concurrent.Executors;
 
+import org.apache.cordova.AndroidChromeClient;
+import org.apache.cordova.AndroidWebViewClient;
 import org.apache.cordova.Config;
 import org.apache.cordova.CordovaWebView;
 import org.apache.cordova.CordovaInterface;
@@ -47,14 +49,9 @@
 
         //CB-7238: This has to be added now, because it got removed from somewhere else
         Config.init(this);
-<<<<<<< HEAD
-        cordovaWebView.init(this,
-=======
         
         cordovaWebView = (CordovaWebView) findViewById(R.id.cordovaWebView);
-        cordovaWebView.init(this, new CordovaWebViewClient(this, cordovaWebView), new CordovaChromeClient(this, cordovaWebView),
->>>>>>> 320e31bb
-                Config.getPluginEntries(), Config.getWhitelist(), Config.getPreferences());
+        cordovaWebView.init(this, Config.getPluginEntries(), Config.getWhitelist(), Config.getPreferences());
 
         cordovaWebView.loadUrl("file:///android_asset/www/index.html");
 
