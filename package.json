{
  "name": "cordova-android",
  "version": "3.4.0",
  "description": "cordova-android release",
  "main": "bin/create",
  "repository": {
    "type": "git",
    "url": "https://git-wip-us.apache.org/repos/asf/cordova-android.git"
  },
  "keywords": [
    "android",
    "cordova",
    "apache"
  ],
  "scripts": {
    "test": "jasmine-node --color spec"
  },
  "author": "Apache Software Foundation",
  "license": "Apache version 2.0",
  "dependencies": {
    "q": "^0.9.0",
<<<<<<< HEAD
    "shelljs": "^0.2.6",
    "which": "^1.0.5"
=======
    "shelljs": "^0.2.6"
  },
  "devDependencies": {
    "jasmine-node": "~1",
    "promise-matchers": "~0"
>>>>>>> 4b4a2e9f
  }
}<|MERGE_RESOLUTION|>--- conflicted
+++ resolved
@@ -19,15 +19,11 @@
   "license": "Apache version 2.0",
   "dependencies": {
     "q": "^0.9.0",
-<<<<<<< HEAD
     "shelljs": "^0.2.6",
     "which": "^1.0.5"
-=======
-    "shelljs": "^0.2.6"
   },
   "devDependencies": {
     "jasmine-node": "~1",
     "promise-matchers": "~0"
->>>>>>> 4b4a2e9f
   }
 }