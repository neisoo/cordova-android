# This file is automatically generated by Android Tools.
# Do not modify this file -- YOUR CHANGES WILL BE ERASED!
#
# This file must be checked in Version Control Systems.
#
# To customize properties used by the Ant build system use,
# "ant.properties", and override values to adapt the script to your
# project structure.

# Indicates whether an apk should be generated for each density.
split.density=false
# Project target.
<<<<<<< HEAD
target=android-15
=======
target=Google Inc.:Google APIs:15
>>>>>>> 6a628f7f
apk-configurations=<|MERGE_RESOLUTION|>--- conflicted
+++ resolved
@@ -10,9 +10,5 @@
 # Indicates whether an apk should be generated for each density.
 split.density=false
 # Project target.
-<<<<<<< HEAD
-target=android-15
-=======
 target=Google Inc.:Google APIs:15
->>>>>>> 6a628f7f
 apk-configurations=