/*
 * Copyright (C) 2009 The Android Open Source Project
 *
 * Licensed under the Apache License, Version 2.0 (the "License");
 * you may not use this file except in compliance with the License.
 * You may obtain a copy of the License at
 *
 *      http://www.apache.org/licenses/LICENSE-2.0
 *
 * Unless required by applicable law or agreed to in writing, software
 * distributed under the License is distributed on an "AS IS" BASIS,
 * WITHOUT WARRANTIES OR CONDITIONS OF ANY KIND, either express or implied.
 * See the License for the specific language governing permissions and
 * limitations under the License.
 */

package org.apache.cordova;

import java.util.HashMap;

<<<<<<< HEAD
//import android.app.Activity;
//import android.content.Context;
=======
import android.content.Context;
>>>>>>> 24e5c24d
import android.util.Log;
import android.webkit.WebView;

import org.apache.cordova.api.CordovaInterface;
import org.json.JSONArray;
import org.json.JSONException;
import org.json.JSONObject;

/**
 * This abstract class defines SDK-independent API for communication with
 * Contacts Provider. The actual implementation used by the application depends
 * on the level of API available on the device. If the API level is Cupcake or
 * Donut, we want to use the {@link ContactAccessorSdk3_4} class. If it is
 * Eclair or higher, we want to use {@link ContactAccessorSdk5}.
 */
public abstract class ContactAccessor {

    protected final String LOG_TAG = "ContactsAccessor";
    protected CordovaInterface mApp;
    protected WebView mView;

    /**
     * Check to see if the data associated with the key is required to 
     * be populated in the Contact object.
     * @param key 
     * @param map created by running buildPopulationSet.
     * @return true if the key data is required
     */
<<<<<<< HEAD
    protected boolean isRequired(String key, HashMap<String, Boolean> map) {
        Boolean retVal = map.get(key);
        return (retVal == null) ? false : retVal.booleanValue();
    }

=======
    protected boolean isRequired(String key, HashMap<String,Boolean> map) {
        Boolean retVal = map.get(key);
        return (retVal == null) ? false : retVal.booleanValue();
    }
    
>>>>>>> 24e5c24d
    /**
     * Create a hash map of what data needs to be populated in the Contact object
     * @param fields the list of fields to populate
     * @return the hash map of required data
     */
<<<<<<< HEAD
    protected HashMap<String, Boolean> buildPopulationSet(JSONArray fields) {
        HashMap<String, Boolean> map = new HashMap<String, Boolean>();

=======
    protected HashMap<String,Boolean> buildPopulationSet(JSONArray fields) {
        HashMap<String,Boolean> map = new HashMap<String,Boolean>();
    
>>>>>>> 24e5c24d
        String key;
        try {
            if (fields.length() == 1 && fields.getString(0).equals("*")) {
                map.put("displayName", true);
                map.put("name", true);
                map.put("nickname", true);
                map.put("phoneNumbers", true);
                map.put("emails", true);
                map.put("addresses", true);
                map.put("ims", true);
                map.put("organizations", true);
                map.put("birthday", true);
                map.put("note", true);
                map.put("urls", true);
                map.put("photos", true);
                map.put("categories", true);
<<<<<<< HEAD
            }
            else {
                for (int i = 0; i < fields.length(); i++) {
=======
            } 
            else {
                for (int i=0; i<fields.length(); i++) {
>>>>>>> 24e5c24d
                    key = fields.getString(i);
                    if (key.startsWith("displayName")) {
                        map.put("displayName", true);
                    }
                    else if (key.startsWith("name")) {
                        map.put("displayName", true);
                        map.put("name", true);
                    }
                    else if (key.startsWith("nickname")) {
                        map.put("nickname", true);
                    }
                    else if (key.startsWith("phoneNumbers")) {
                        map.put("phoneNumbers", true);
                    }
                    else if (key.startsWith("emails")) {
                        map.put("emails", true);
                    }
                    else if (key.startsWith("addresses")) {
                        map.put("addresses", true);
                    }
                    else if (key.startsWith("ims")) {
                        map.put("ims", true);
                    }
                    else if (key.startsWith("organizations")) {
                        map.put("organizations", true);
                    }
                    else if (key.startsWith("birthday")) {
                        map.put("birthday", true);
                    }
                    else if (key.startsWith("note")) {
                        map.put("note", true);
                    }
                    else if (key.startsWith("urls")) {
                        map.put("urls", true);
                    }
                    else if (key.startsWith("photos")) {
                        map.put("photos", true);
                    }
                    else if (key.startsWith("categories")) {
                        map.put("categories", true);
                    }
                }
            }
<<<<<<< HEAD
        } catch (JSONException e) {
            Log.e(LOG_TAG, e.getMessage(), e);
        }
        return map;
    }

=======
        }
        catch (JSONException e) {
            Log.e(LOG_TAG, e.getMessage(), e);
        }
        return map;
    }
  
>>>>>>> 24e5c24d
    /**
     * Convenience method to get a string from a JSON object.  Saves a 
     * lot of try/catch writing.
     * If the property is not found in the object null will be returned.
     * 
     * @param obj contact object to search
     * @param property to be looked up
     * @return The value of the property
     */
    protected String getJsonString(JSONObject obj, String property) {
        String value = null;
        try {
            if (obj != null) {
                value = obj.getString(property);
                if (value.equals("null")) {
                    Log.d(LOG_TAG, property + " is string called 'null'");
                    value = null;
                }
            }
<<<<<<< HEAD
        } catch (JSONException e) {
            Log.d(LOG_TAG, "Could not get = " + e.getMessage());
        }
=======
        }
        catch (JSONException e) {
            Log.d(LOG_TAG, "Could not get = " + e.getMessage());
        }   
>>>>>>> 24e5c24d
        return value;
    }

    /**
     * Handles adding a JSON Contact object into the database.
     * @return TODO
     */
    public abstract String save(JSONObject contact);

    /**
     * Handles searching through SDK-specific contacts API.
     */
    public abstract JSONArray search(JSONArray filter, JSONObject options);

    /**
     * Handles searching through SDK-specific contacts API.
     * @throws JSONException 
     */
    public abstract JSONObject getContactById(String id) throws JSONException;

    /**
     * Handles removing a contact from the database.
     */
    public abstract boolean remove(String id);
<<<<<<< HEAD

=======
  
>>>>>>> 24e5c24d
    /**
     * A class that represents the where clause to be used in the database query 
     */
    class WhereOptions {
        private String where;
        private String[] whereArgs;
<<<<<<< HEAD

        public void setWhere(String where) {
            this.where = where;
        }

        public String getWhere() {
            return where;
        }

        public void setWhereArgs(String[] whereArgs) {
            this.whereArgs = whereArgs;
        }

=======
        public void setWhere(String where) {
            this.where = where;
        }
        public String getWhere() {
            return where;
        }
        public void setWhereArgs(String[] whereArgs) {
            this.whereArgs = whereArgs;
        }
>>>>>>> 24e5c24d
        public String[] getWhereArgs() {
            return whereArgs;
        }
    }
}<|MERGE_RESOLUTION|>--- conflicted
+++ resolved
@@ -18,12 +18,7 @@
 
 import java.util.HashMap;
 
-<<<<<<< HEAD
-//import android.app.Activity;
-//import android.content.Context;
-=======
 import android.content.Context;
->>>>>>> 24e5c24d
 import android.util.Log;
 import android.webkit.WebView;
 
@@ -52,33 +47,19 @@
      * @param map created by running buildPopulationSet.
      * @return true if the key data is required
      */
-<<<<<<< HEAD
-    protected boolean isRequired(String key, HashMap<String, Boolean> map) {
-        Boolean retVal = map.get(key);
-        return (retVal == null) ? false : retVal.booleanValue();
-    }
-
-=======
     protected boolean isRequired(String key, HashMap<String,Boolean> map) {
         Boolean retVal = map.get(key);
         return (retVal == null) ? false : retVal.booleanValue();
     }
     
->>>>>>> 24e5c24d
     /**
      * Create a hash map of what data needs to be populated in the Contact object
      * @param fields the list of fields to populate
      * @return the hash map of required data
      */
-<<<<<<< HEAD
-    protected HashMap<String, Boolean> buildPopulationSet(JSONArray fields) {
-        HashMap<String, Boolean> map = new HashMap<String, Boolean>();
-
-=======
     protected HashMap<String,Boolean> buildPopulationSet(JSONArray fields) {
         HashMap<String,Boolean> map = new HashMap<String,Boolean>();
     
->>>>>>> 24e5c24d
         String key;
         try {
             if (fields.length() == 1 && fields.getString(0).equals("*")) {
@@ -95,15 +76,9 @@
                 map.put("urls", true);
                 map.put("photos", true);
                 map.put("categories", true);
-<<<<<<< HEAD
-            }
-            else {
-                for (int i = 0; i < fields.length(); i++) {
-=======
-            } 
+           } 
             else {
                 for (int i=0; i<fields.length(); i++) {
->>>>>>> 24e5c24d
                     key = fields.getString(i);
                     if (key.startsWith("displayName")) {
                         map.put("displayName", true);
@@ -147,22 +122,13 @@
                     }
                 }
             }
-<<<<<<< HEAD
-        } catch (JSONException e) {
-            Log.e(LOG_TAG, e.getMessage(), e);
-        }
-        return map;
-    }
-
-=======
-        }
+       }
         catch (JSONException e) {
             Log.e(LOG_TAG, e.getMessage(), e);
         }
         return map;
     }
   
->>>>>>> 24e5c24d
     /**
      * Convenience method to get a string from a JSON object.  Saves a 
      * lot of try/catch writing.
@@ -182,16 +148,10 @@
                     value = null;
                 }
             }
-<<<<<<< HEAD
-        } catch (JSONException e) {
-            Log.d(LOG_TAG, "Could not get = " + e.getMessage());
-        }
-=======
-        }
+       }
         catch (JSONException e) {
             Log.d(LOG_TAG, "Could not get = " + e.getMessage());
         }   
->>>>>>> 24e5c24d
         return value;
     }
 
@@ -216,32 +176,13 @@
      * Handles removing a contact from the database.
      */
     public abstract boolean remove(String id);
-<<<<<<< HEAD
 
-=======
-  
->>>>>>> 24e5c24d
-    /**
+   /**
      * A class that represents the where clause to be used in the database query 
      */
     class WhereOptions {
         private String where;
         private String[] whereArgs;
-<<<<<<< HEAD
-
-        public void setWhere(String where) {
-            this.where = where;
-        }
-
-        public String getWhere() {
-            return where;
-        }
-
-        public void setWhereArgs(String[] whereArgs) {
-            this.whereArgs = whereArgs;
-        }
-
-=======
         public void setWhere(String where) {
             this.where = where;
         }
@@ -251,7 +192,6 @@
         public void setWhereArgs(String[] whereArgs) {
             this.whereArgs = whereArgs;
         }
->>>>>>> 24e5c24d
         public String[] getWhereArgs() {
             return whereArgs;
         }
