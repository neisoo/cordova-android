--- conflicted
+++ resolved
@@ -20,75 +20,13 @@
 package org.apache.cordova;
 
 import android.location.LocationManager;
-<<<<<<< HEAD
-import android.location.LocationListener;
-import android.os.Bundle;
-
-public class NetworkListener implements LocationListener {
-	
-	private Context mCtx;              // CordovaActivity object
-	
-	private LocationManager mLocMan;           // Location manager object
-	private GeoListener owner;                 // Geolistener object (parent)
-	private boolean hasData = false;           // Flag indicates if location data is available in cLoc
-	private Location cLoc;                     // Last recieved location
-	private boolean running = false;           // Flag indicates if listener is running
-
-	/**
-	 * Constructor.  
-	 * Automatically starts listening.
-	 * 
-	 * @param ctx
-	 * @param interval
-	 * @param m
-	 */
-	public NetworkListener(Context ctx, int interval, GeoListener m) {
-		this.owner = m;
-		this.mCtx = ctx;
-		this.mLocMan = (LocationManager) this.mCtx.getSystemService(Context.LOCATION_SERVICE);
-		this.running = false;
-		this.start(interval);
-	}
-	
-	/**
-	 * Get last location.
-	 * 
-	 * @return 				Location object
-	 */
-	public Location getLocation() {
-		this.cLoc = this.mLocMan.getLastKnownLocation(LocationManager.NETWORK_PROVIDER);
-		if (this.cLoc != null) {
-			this.hasData = true;
-		}
-		return this.cLoc;
-	}
-
-	/**
-	 * Called when the provider is disabled by the user.
-	 * 
-	 * @param provider
-	 */
-	public void onProviderDisabled(String provider) {
-		System.out.println("NetworkListener: The provider " + provider + " is disabled");
-	}
-
-	/**
-	 * Called when the provider is enabled by the user.
-	 * 
-	 * @param provider
-	 */
-	public void onProviderEnabled(String provider) {
-		System.out.println("NetworkListener: The provider "+ provider + " is enabled");
-	}
-=======
->>>>>>> 6a628f7f
 
 /**
  * This class handles requests for GPS location services.
  *
  */
 public class NetworkListener extends CordovaLocationListener {
-	public NetworkListener(LocationManager locationManager, GeoBroker m) {
-		super(locationManager, m, "[Cordova NetworkListener]");
-	}
+    public NetworkListener(LocationManager locationManager, GeoBroker m) {
+        super(locationManager, m, "[Cordova NetworkListener]");
+    }
 }