--- conflicted
+++ resolved
@@ -39,21 +39,10 @@
     // JS instead of the custom format (useful for benchmarking).
     private static final boolean FORCE_ENCODE_USING_EVAL = false;
 
-<<<<<<< HEAD
-    // Disable URL-based exec() bridge by default since it's a bit of a
-    // security concern.
-    public static final boolean ENABLE_LOCATION_CHANGE_EXEC_MODE = false;
-        
-    // Disable sending back native->JS messages during an exec() when the active
-    // exec() is asynchronous. Set this to true when running bridge benchmarks.
-    public static final boolean DISABLE_EXEC_CHAINING = false;
-    
-=======
     // Disable sending back native->JS messages during an exec() when the active
     // exec() is asynchronous. Set this to true when running bridge benchmarks.
     static final boolean DISABLE_EXEC_CHAINING = false;
 
->>>>>>> f577af08
     // Arbitrarily chosen upper limit for how much data to send to JS in one shot.
     // This currently only chops up on message boundaries. It may be useful
     // to allow it to break up messages.
