/*
       Licensed to the Apache Software Foundation (ASF) under one
       or more contributor license agreements.  See the NOTICE file
       distributed with this work for additional information
       regarding copyright ownership.  The ASF licenses this file
       to you under the Apache License, Version 2.0 (the
       "License"); you may not use this file except in compliance
       with the License.  You may obtain a copy of the License at

         http://www.apache.org/licenses/LICENSE-2.0

       Unless required by applicable law or agreed to in writing,
       software distributed under the License is distributed on an
       "AS IS" BASIS, WITHOUT WARRANTIES OR CONDITIONS OF ANY
       KIND, either express or implied.  See the License for the
       specific language governing permissions and limitations
       under the License.
 */
package org.apache.cordova;

import java.util.Collection;
import java.util.HashMap;

import org.apache.cordova.CordovaWebView;
import org.apache.cordova.CallbackContext;
import org.apache.cordova.CordovaInterface;
import org.apache.cordova.CordovaPlugin;
import org.apache.cordova.PluginEntry;
import org.apache.cordova.PluginResult;
import org.json.JSONException;

import android.content.Intent;
import android.net.Uri;
import android.os.Debug;
import android.util.Log;

/**
 * PluginManager is exposed to JavaScript in the Cordova WebView.
 *
 * Calling native plugin code can be done by calling PluginManager.exec(...)
 * from JavaScript.
 */
public class PluginManager {
    private static String TAG = "PluginManager";
    private static final int SLOW_EXEC_WARNING_THRESHOLD = Debug.isDebuggerConnected() ? 60 : 16;

    // List of service entries
    private final HashMap<String, CordovaPlugin> pluginMap = new HashMap<String, CordovaPlugin>();
    private final HashMap<String, PluginEntry> entryMap = new HashMap<String, PluginEntry>();

    private final CordovaInterface ctx;
    private final CordovaWebView app;

    public PluginManager(CordovaWebView cordovaWebView, CordovaInterface cordova, Collection<PluginEntry> pluginEntries) {
        this.ctx = cordova;
        this.app = cordovaWebView;
        setPluginEntries(pluginEntries);
    }

    public Collection<PluginEntry> getPluginEntries() {
        return entries.values();
    }

    public void setPluginEntries(Collection<PluginEntry> pluginEntries) {
        this.onPause(false);
        this.onDestroy();
<<<<<<< HEAD
        this.clearPluginObjects();
        entries.clear();
=======
        pluginMap.clear();
        urlMap.clear();
>>>>>>> b934c1be
        for (PluginEntry entry : pluginEntries) {
            addService(entry);
        }
    }

    /**
     * Init when loading a new HTML page into webview.
     */
    @Deprecated // Should not be exposed as public.
    public void init() {
        LOG.d(TAG, "init()");
        this.onPause(false);
        this.onDestroy();
        pluginMap.clear();
        this.startupPlugins();
    }

    /**
     * Delete all plugin objects.
     */
    @Deprecated // Should not be exposed as public.
    public void clearPluginObjects() {
        pluginMap.clear();
    }

    /**
     * Create plugins objects that have onload set.
     */
    @Deprecated // Should not be exposed as public.
    public void startupPlugins() {
        for (PluginEntry entry : entryMap.values()) {
            if (entry.onload) {
                getPlugin(entry.service);
            }
        }
    }

    /**
     * Receives a request for execution and fulfills it by finding the appropriate
     * Java class and calling it's execute method.
     *
     * PluginManager.exec can be used either synchronously or async. In either case, a JSON encoded
     * string is returned that will indicate if any errors have occurred when trying to find
     * or execute the class denoted by the clazz argument.
     *
     * @param service       String containing the service to run
     * @param action        String containing the action that the class is supposed to perform. This is
     *                      passed to the plugin execute method and it is up to the plugin developer
     *                      how to deal with it.
     * @param callbackId    String containing the id of the callback that is execute in JavaScript if
     *                      this is an async plugin call.
     * @param rawArgs       An Array literal string containing any arguments needed in the
     *                      plugin execute method.
     */
    public void exec(final String service, final String action, final String callbackId, final String rawArgs) {
        CordovaPlugin plugin = getPlugin(service);
        if (plugin == null) {
            Log.d(TAG, "exec() call to unknown plugin: " + service);
            PluginResult cr = new PluginResult(PluginResult.Status.CLASS_NOT_FOUND_EXCEPTION);
            app.sendPluginResult(cr, callbackId);
            return;
        }
        CallbackContext callbackContext = new CallbackContext(callbackId, app);
        try {
            long pluginStartTime = System.currentTimeMillis();
            boolean wasValidAction = plugin.execute(action, rawArgs, callbackContext);
            long duration = System.currentTimeMillis() - pluginStartTime;

            if (duration > SLOW_EXEC_WARNING_THRESHOLD) {
                Log.w(TAG, "THREAD WARNING: exec() call to " + service + "." + action + " blocked the main thread for " + duration + "ms. Plugin should use CordovaInterface.getThreadPool().");
            }
            if (!wasValidAction) {
                PluginResult cr = new PluginResult(PluginResult.Status.INVALID_ACTION);
                callbackContext.sendPluginResult(cr);
            }
        } catch (JSONException e) {
            PluginResult cr = new PluginResult(PluginResult.Status.JSON_EXCEPTION);
            callbackContext.sendPluginResult(cr);
        } catch (Exception e) {
            Log.e(TAG, "Uncaught exception from plugin", e);
            callbackContext.error(e.getMessage());
        }
    }

    /**
     * Get the plugin object that implements the service.
     * If the plugin object does not already exist, then create it.
     * If the service doesn't exist, then return null.
     *
     * @param service       The name of the service.
     * @return              CordovaPlugin or null
     */
    public CordovaPlugin getPlugin(String service) {
        CordovaPlugin ret = pluginMap.get(service);
        if (ret == null) {
            PluginEntry pe = entryMap.get(service);
            if (pe == null) {
                return null;
            }
            if (pe.plugin != null) {
                ret = pe.plugin;
            } else {
                ret = instantiatePlugin(pe.pluginClass);
            }
            ret.privateInitialize(ctx, app, app.getPreferences());
            pluginMap.put(service, ret);
        }
        return ret;
    }

    /**
     * Add a plugin class that implements a service to the service entry table.
     * This does not create the plugin object instance.
     *
     * @param service           The service name
     * @param className         The plugin class name
     */
    public void addService(String service, String className) {
        PluginEntry entry = new PluginEntry(service, className, false);
        this.addService(entry);
    }

    /**
     * Add a plugin class that implements a service to the service entry table.
     * This does not create the plugin object instance.
     *
     * @param entry             The plugin entry
     */
    public void addService(PluginEntry entry) {
<<<<<<< HEAD
        this.entries.put(entry.service, entry);
=======
        this.entryMap.put(entry.service, entry);
        List<String> urlFilters = entry.getUrlFilters();
        if (urlFilters != null) {
            urlMap.put(entry.service, urlFilters);
        }
        if (entry.plugin != null) {
            entry.plugin.privateInitialize(ctx, app, app.getPreferences());
            pluginMap.put(entry.service, entry.plugin);
        }

>>>>>>> b934c1be
    }

    /**
     * Called when the system is about to start resuming a previous activity.
     *
     * @param multitasking      Flag indicating if multitasking is turned on for app
     */
    @Deprecated // Should not be public
    public void onPause(boolean multitasking) {
        for (CordovaPlugin plugin : this.pluginMap.values()) {
            plugin.onPause(multitasking);
        }
    }

    /**
     * Called when the activity will start interacting with the user.
     *
     * @param multitasking      Flag indicating if multitasking is turned on for app
     */
    @Deprecated // Should not be public
    public void onResume(boolean multitasking) {
        for (CordovaPlugin plugin : this.pluginMap.values()) {
            plugin.onResume(multitasking);
        }
    }

    /**
     * The final call you receive before your activity is destroyed.
     */
    @Deprecated // Should not be public
    public void onDestroy() {
        for (CordovaPlugin plugin : this.pluginMap.values()) {
            plugin.onDestroy();
        }
    }

    /**
     * Send a message to all plugins.
     *
     * @param id                The message id
     * @param data              The message data
     * @return                  Object to stop propagation or null
     */
    public Object postMessage(String id, Object data) {
        Object obj = this.ctx.onMessage(id, data);
        if (obj != null) {
            return obj;
        }
        for (CordovaPlugin plugin : this.pluginMap.values()) {
            obj = plugin.onMessage(id, data);
            if (obj != null) {
                return obj;
            }
        }
        return null;
    }

    /**
     * Called when the activity receives a new intent.
     */
    @Deprecated // Should not be public
    public void onNewIntent(Intent intent) {
        for (CordovaPlugin plugin : this.pluginMap.values()) {
            plugin.onNewIntent(intent);
        }
    }

    /**
     * Called when the URL of the webview changes.
     *
     * @param url               The URL that is being changed to.
     * @return                  Return false to allow the URL to load, return true to prevent the URL from loading.
     */
    @Deprecated // Should not be public
    public boolean onOverrideUrlLoading(String url) {
        // Deprecated way to intercept URLs. (process <url-filter> tags).
        // Instead, plugins should not include <url-filter> and instead ensure
        // that they are loaded before this function is called (either by setting
        // the onload <param> or by making an exec() call to them)
<<<<<<< HEAD
        for (PluginEntry entry : this.entries.values()) {
            if (entry.plugin != null) {
                if (entry.plugin.onOverrideUrlLoading(url)) {
=======
        for (PluginEntry entry : this.entryMap.values()) {
            List<String> urlFilters = urlMap.get(entry.service);
            if (urlFilters != null) {
                for (String s : urlFilters) {
                    if (url.startsWith(s)) {
                        return getPlugin(entry.service).onOverrideUrlLoading(url);
                    }
                }
            } else {
                CordovaPlugin plugin = pluginMap.get(entry.service);
                if (plugin != null && plugin.onOverrideUrlLoading(url)) {
>>>>>>> b934c1be
                    return true;
                }
            }
        }
        return false;
    }

    /**
     * Called when the app navigates or refreshes.
     */
    @Deprecated // Should not be public
    public void onReset() {
        for (CordovaPlugin plugin : this.pluginMap.values()) {
            plugin.onReset();
        }
    }

    Uri remapUri(Uri uri) {
        for (CordovaPlugin plugin : this.pluginMap.values()) {
            Uri ret = plugin.remapUri(uri);
            if (ret != null) {
                return ret;
            }
        }
        return null;
    }

    /**
     * Create a plugin based on class name.
     */
    private CordovaPlugin instantiatePlugin(String className) {
        CordovaPlugin ret = null;
        try {
            Class<?> c = null;
            if ((className != null) && !("".equals(className))) {
                c = Class.forName(className);
            }
            if (c != null & CordovaPlugin.class.isAssignableFrom(c)) {
                ret = (CordovaPlugin) c.newInstance();
            }
        } catch (Exception e) {
            e.printStackTrace();
            System.out.println("Error adding plugin " + className + ".");
        }
        return ret;
    }
}<|MERGE_RESOLUTION|>--- conflicted
+++ resolved
@@ -58,19 +58,14 @@
     }
 
     public Collection<PluginEntry> getPluginEntries() {
-        return entries.values();
+        return entryMap.values();
     }
 
     public void setPluginEntries(Collection<PluginEntry> pluginEntries) {
         this.onPause(false);
         this.onDestroy();
-<<<<<<< HEAD
-        this.clearPluginObjects();
-        entries.clear();
-=======
         pluginMap.clear();
-        urlMap.clear();
->>>>>>> b934c1be
+        entryMap.clear();
         for (PluginEntry entry : pluginEntries) {
             addService(entry);
         }
@@ -200,20 +195,11 @@
      * @param entry             The plugin entry
      */
     public void addService(PluginEntry entry) {
-<<<<<<< HEAD
-        this.entries.put(entry.service, entry);
-=======
         this.entryMap.put(entry.service, entry);
-        List<String> urlFilters = entry.getUrlFilters();
-        if (urlFilters != null) {
-            urlMap.put(entry.service, urlFilters);
-        }
         if (entry.plugin != null) {
             entry.plugin.privateInitialize(ctx, app, app.getPreferences());
             pluginMap.put(entry.service, entry.plugin);
         }
-
->>>>>>> b934c1be
     }
 
     /**
@@ -293,25 +279,10 @@
         // Instead, plugins should not include <url-filter> and instead ensure
         // that they are loaded before this function is called (either by setting
         // the onload <param> or by making an exec() call to them)
-<<<<<<< HEAD
-        for (PluginEntry entry : this.entries.values()) {
-            if (entry.plugin != null) {
-                if (entry.plugin.onOverrideUrlLoading(url)) {
-=======
         for (PluginEntry entry : this.entryMap.values()) {
-            List<String> urlFilters = urlMap.get(entry.service);
-            if (urlFilters != null) {
-                for (String s : urlFilters) {
-                    if (url.startsWith(s)) {
-                        return getPlugin(entry.service).onOverrideUrlLoading(url);
-                    }
-                }
-            } else {
-                CordovaPlugin plugin = pluginMap.get(entry.service);
-                if (plugin != null && plugin.onOverrideUrlLoading(url)) {
->>>>>>> b934c1be
-                    return true;
-                }
+            CordovaPlugin plugin = pluginMap.get(entry.service);
+            if (plugin != null && plugin.onOverrideUrlLoading(url)) {
+                return true;
             }
         }
         return false;
