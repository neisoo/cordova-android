/*
       Licensed to the Apache Software Foundation (ASF) under one
       or more contributor license agreements.  See the NOTICE file
       distributed with this work for additional information
       regarding copyright ownership.  The ASF licenses this file
       to you under the Apache License, Version 2.0 (the
       "License"); you may not use this file except in compliance
       with the License.  You may obtain a copy of the License at

         http://www.apache.org/licenses/LICENSE-2.0

       Unless required by applicable law or agreed to in writing,
       software distributed under the License is distributed on an
       "AS IS" BASIS, WITHOUT WARRANTIES OR CONDITIONS OF ANY
       KIND, either express or implied.  See the License for the
       specific language governing permissions and limitations
       under the License.
*/
package org.apache.cordova;

import java.util.Hashtable;

import org.apache.cordova.api.CordovaInterface;
import org.apache.cordova.api.LOG;
import org.json.JSONException;
import org.json.JSONObject;

import android.content.Intent;
import android.content.pm.ApplicationInfo;
import android.content.pm.PackageManager;
import android.content.pm.PackageManager.NameNotFoundException;
import android.graphics.Bitmap;
import android.net.Uri;
import android.net.http.SslError;
import android.view.View;
import android.webkit.HttpAuthHandler;
import android.webkit.SslErrorHandler;
import android.webkit.WebView;
import android.webkit.WebViewClient;

/**
 * This class is the WebViewClient that implements callbacks for our web view.
 */
public class CordovaWebViewClient extends WebViewClient {

    private static final String TAG = "Cordova";
    CordovaInterface ctx;
    CordovaWebView appView;
    private boolean doClearHistory = false;

    /** The authorization tokens. */
    private Hashtable<String, AuthenticationToken> authenticationTokens = new Hashtable<String, AuthenticationToken>();

    /**
     * Constructor.
     *
     * @param ctx
     */
    public CordovaWebViewClient(CordovaInterface ctx) {
        this.ctx = ctx;
    }

<<<<<<< HEAD
    /**
     * Constructor.
     * 
     * @param ctx
     * @param view
     */
    public CordovaWebViewClient(CordovaInterface ctx, CordovaWebView view) {
        this.ctx = ctx;
        this.appView = view;
    }

    /**
     * Constructor.
     * 
     * @param view
     */
    public void setWebView(CordovaWebView view) {
        this.appView = view;
    }

=======
>>>>>>> d3e24b0c
    /**
     * Give the host application a chance to take over the control when a new url
     * is about to be loaded in the current WebView.
     *
     * @param view          The WebView that is initiating the callback.
     * @param url           The url to be loaded.
     * @return              true to override, false for default behavior
     */
    @Override
    public boolean shouldOverrideUrlLoading(WebView view, String url) {

        // First give any plugins the chance to handle the url themselves
        if ((this.appView.pluginManager != null) && this.appView.pluginManager.onOverrideUrlLoading(url)) {
        }

        // If dialing phone (tel:5551212)
        else if (url.startsWith(WebView.SCHEME_TEL)) {
            try {
                Intent intent = new Intent(Intent.ACTION_DIAL);
                intent.setData(Uri.parse(url));
                this.ctx.getActivity().startActivity(intent);
            } catch (android.content.ActivityNotFoundException e) {
                LOG.e(TAG, "Error dialing " + url + ": " + e.toString());
            }
        }

        // If displaying map (geo:0,0?q=address)
        else if (url.startsWith("geo:")) {
            try {
                Intent intent = new Intent(Intent.ACTION_VIEW);
                intent.setData(Uri.parse(url));
                this.ctx.getActivity().startActivity(intent);
            } catch (android.content.ActivityNotFoundException e) {
                LOG.e(TAG, "Error showing map " + url + ": " + e.toString());
            }
        }

        // If sending email (mailto:abc@corp.com)
        else if (url.startsWith(WebView.SCHEME_MAILTO)) {
            try {
                Intent intent = new Intent(Intent.ACTION_VIEW);
                intent.setData(Uri.parse(url));
                this.ctx.getActivity().startActivity(intent);
            } catch (android.content.ActivityNotFoundException e) {
                LOG.e(TAG, "Error sending email " + url + ": " + e.toString());
            }
        }

        // If sms:5551212?body=This is the message
        else if (url.startsWith("sms:")) {
            try {
                Intent intent = new Intent(Intent.ACTION_VIEW);

                // Get address
                String address = null;
                int parmIndex = url.indexOf('?');
                if (parmIndex == -1) {
                    address = url.substring(4);
                }
                else {
                    address = url.substring(4, parmIndex);

                    // If body, then set sms body
                    Uri uri = Uri.parse(url);
                    String query = uri.getQuery();
                    if (query != null) {
                        if (query.startsWith("body=")) {
                            intent.putExtra("sms_body", query.substring(5));
                        }
                    }
                }
                intent.setData(Uri.parse("sms:" + address));
                intent.putExtra("address", address);
                intent.setType("vnd.android-dir/mms-sms");
                this.ctx.getActivity().startActivity(intent);
            } catch (android.content.ActivityNotFoundException e) {
                LOG.e(TAG, "Error sending sms " + url + ":" + e.toString());
            }
        }

        // All else
        else {

            // If our app or file:, then load into a new Cordova webview container by starting a new instance of our activity.
            // Our app continues to run.  When BACK is pressed, our app is redisplayed.
            if (url.startsWith("file://") || url.indexOf(this.appView.baseUrl) == 0 || this.appView.isUrlWhiteListed(url)) {
                //This will fix iFrames
                if (appView.useBrowserHistory)
                    return false;
                else
                    this.appView.loadUrl(url);
            }

            // If not our application, let default viewer handle
            else {
                try {
                    Intent intent = new Intent(Intent.ACTION_VIEW);
                    intent.setData(Uri.parse(url));
                    this.ctx.getActivity().startActivity(intent);
                } catch (android.content.ActivityNotFoundException e) {
                    LOG.e(TAG, "Error loading url " + url, e);
                }
            }
        }
        return true;
    }

    /**
     * On received http auth request.
     * The method reacts on all registered authentication tokens. There is one and only one authentication token for any host + realm combination
     *
     * @param view
     * @param handler
     * @param host
     * @param realm
     */
    @Override
<<<<<<< HEAD
    public void onReceivedHttpAuthRequest(WebView view, HttpAuthHandler handler, String host, String realm) {

        // Get the authentication token
        AuthenticationToken token = this.getAuthenticationToken(host, realm);
        if (token != null) {
=======
    public void onReceivedHttpAuthRequest(WebView view, HttpAuthHandler handler, String host,
            String realm) {

        // get the authentication token
        AuthenticationToken token = ctx.getAuthenticationToken(host,realm);

        if(token != null) {
>>>>>>> d3e24b0c
            handler.proceed(token.getUserName(), token.getPassword());
        }
    }

<<<<<<< HEAD
    /**
     * Notify the host application that a page has started loading. 
     * This method is called once for each main frame load so a page with iframes or framesets will call onPageStarted 
     * one time for the main frame. This also means that onPageStarted will not be called when the contents of an 
     * embedded frame changes, i.e. clicking a link whose target is an iframe. 
     * 
     * @param view          The webview initiating the callback.
     * @param url           The url of the page.
     */
=======

>>>>>>> d3e24b0c
    @Override
    public void onPageStarted(WebView view, String url, Bitmap favicon) {
        // Clear history so history.back() doesn't do anything.
        // So we can reinit() native side CallbackServer & PluginManager.
<<<<<<< HEAD
        if (!this.appView.useBrowserHistory) {
            view.clearHistory();
            this.doClearHistory = true;
        }

        // Create callback server and plugin manager
        if (this.appView.callbackServer == null) {
            this.appView.callbackServer = new CallbackServer();
            this.appView.callbackServer.init(url);
        }
        else {
            this.appView.callbackServer.reinit(url);
        }

        // Broadcast message that page has loaded
        this.appView.postMessage("onPageStarted", url);
=======
        view.clearHistory();
        this.doClearHistory = true;
>>>>>>> d3e24b0c
    }

    /**
     * Notify the host application that a page has finished loading.
<<<<<<< HEAD
     * This method is called only for main frame. When onPageFinished() is called, the rendering picture may not be updated yet.
     * 
=======
     *
>>>>>>> d3e24b0c
     * @param view          The webview initiating the callback.
     * @param url           The url of the page.
     */
    @Override
    public void onPageFinished(WebView view, String url) {
        super.onPageFinished(view, url);
        LOG.d(TAG, "onPageFinished(" + url + ")");

        /**
         * Because of a timing issue we need to clear this history in onPageFinished as well as
         * onPageStarted. However we only want to do this if the doClearHistory boolean is set to
         * true. You see when you load a url with a # in it which is common in jQuery applications
         * onPageStared is not called. Clearing the history at that point would break jQuery apps.
         */
        if (this.doClearHistory) {
            view.clearHistory();
            this.doClearHistory = false;
        }

        // Clear timeout flag
        this.appView.loadUrlTimeout++;

        // Try firing the onNativeReady event in JS. If it fails because the JS is
        // not loaded yet then just set a flag so that the onNativeReady can be fired
        // from the JS side when the JS gets to that code.
        if (!url.equals("about:blank")) {
            this.appView.loadUrl("javascript:try{ cordova.require('cordova/channel').onNativeReady.fire();}catch(e){_nativeReady = true;}");
            this.appView.postMessage("onNativeReady", null);
        }

        // Broadcast message that page has loaded
        this.appView.postMessage("onPageFinished", url);

        // Make app visible after 2 sec in case there was a JS error and Cordova JS never initialized correctly
        if (this.appView.getVisibility() == View.INVISIBLE) {
            Thread t = new Thread(new Runnable() {
                public void run() {
                    try {
                        Thread.sleep(2000);
                        ctx.getActivity().runOnUiThread(new Runnable() {
                            public void run() {
                                appView.postMessage("spinner", "stop");
                            }
                        });
                    } catch (InterruptedException e) {
                    }
                }
            });
            t.start();
        }

        // Shutdown if blank loaded
        if (url.equals("about:blank")) {
            if (this.appView.callbackServer != null) {
                this.appView.callbackServer.destroy();
            }
            appView.postMessage("exit", null);
        }
    }

    /**
     * Report an error to the host application. These errors are unrecoverable (i.e. the main resource is unavailable).
     * The errorCode parameter corresponds to one of the ERROR_* constants.
     *
     * @param view          The WebView that is initiating the callback.
     * @param errorCode     The error code corresponding to an ERROR_* value.
     * @param description   A String describing the error.
     * @param failingUrl    The url that failed to load.
     */
    @Override
    public void onReceivedError(WebView view, int errorCode, String description, String failingUrl) {
        LOG.d(TAG, "CordovaWebViewClient.onReceivedError: Error code=%s Description=%s URL=%s", errorCode, description, failingUrl);

        // Clear timeout flag
        this.appView.loadUrlTimeout++;

        // Handle error
        JSONObject data = new JSONObject();
        try {
            data.put("errorCode", errorCode);
            data.put("description", description);
            data.put("url", failingUrl);
        } catch (JSONException e) {
            e.printStackTrace();
        }
        this.appView.postMessage("onReceivedError", data);
    }

<<<<<<< HEAD
    /**
     * Notify the host application that an SSL error occurred while loading a resource. 
     * The host application must call either handler.cancel() or handler.proceed(). 
     * Note that the decision may be retained for use in response to future SSL errors. 
     * The default behavior is to cancel the load.
     * 
     * @param view          The WebView that is initiating the callback.
     * @param handler       An SslErrorHandler object that will handle the user's response.
     * @param error         The SSL error object.
     */
    @Override
    public void onReceivedSslError(WebView view, SslErrorHandler handler, SslError error) {

        final String packageName = this.ctx.getActivity().getPackageName();
        final PackageManager pm = this.ctx.getActivity().getPackageManager();
=======
    public void onReceivedSslError(WebView view, SslErrorHandler handler, SslError error) {

        final String packageName = this.ctx.getPackageName();
        final PackageManager pm = this.ctx.getPackageManager();
>>>>>>> d3e24b0c
        ApplicationInfo appInfo;
        try {
            appInfo = pm.getApplicationInfo(packageName, PackageManager.GET_META_DATA);
            if ((appInfo.flags & ApplicationInfo.FLAG_DEBUGGABLE) != 0) {
                // debug = true
                handler.proceed();
                return;
            } else {
                // debug = false
                super.onReceivedSslError(view, handler, error);
            }
        } catch (NameNotFoundException e) {
            // When it doubt, lock it out!
            super.onReceivedSslError(view, handler, error);
        }
    }

    /**
     * Notify the host application to update its visited links database.
     * 
     * @param view          The WebView that is initiating the callback.
     * @param url           The url being visited.
     * @param isReload      True if this url is being reloaded.
     */
    @Override
    public void doUpdateVisitedHistory(WebView view, String url, boolean isReload) {
        /*
         * If you do a document.location.href the url does not get pushed on the stack
         * so we do a check here to see if the url should be pushed.
         */
        if (!this.appView.peekAtUrlStack().equals(url)) {
            this.appView.pushUrl(url);
        }
    }

    /**
     * Sets the authentication token.
     * 
     * @param authenticationToken
     * @param host
     * @param realm
     */
    public void setAuthenticationToken(AuthenticationToken authenticationToken, String host, String realm) {
        if (host == null) {
            host = "";
        }
        if (realm == null) {
            realm = "";
        }
        this.authenticationTokens.put(host.concat(realm), authenticationToken);
    }

    /**
     * Removes the authentication token.
     * 
     * @param host
     * @param realm
     * 
     * @return the authentication token or null if did not exist
     */
    public AuthenticationToken removeAuthenticationToken(String host, String realm) {
        return this.authenticationTokens.remove(host.concat(realm));
    }

    /**
     * Gets the authentication token.
     * 
     * In order it tries:
     * 1- host + realm
     * 2- host
     * 3- realm
     * 4- no host, no realm
     * 
     * @param host
     * @param realm
     * 
     * @return the authentication token
     */
    public AuthenticationToken getAuthenticationToken(String host, String realm) {
        AuthenticationToken token = null;
        token = this.authenticationTokens.get(host.concat(realm));

        if (token == null) {
            // try with just the host
            token = this.authenticationTokens.get(host);

            // Try the realm
            if (token == null) {
                token = this.authenticationTokens.get(realm);
            }

            // if no host found, just query for default
            if (token == null) {
                token = this.authenticationTokens.get("");
            }
        }

        return token;
    }

    /**
     * Clear all authentication tokens.
     */
    public void clearAuthenticationTokens() {
        this.authenticationTokens.clear();
    }

}<|MERGE_RESOLUTION|>--- conflicted
+++ resolved
@@ -60,7 +60,6 @@
         this.ctx = ctx;
     }
 
-<<<<<<< HEAD
     /**
      * Constructor.
      * 
@@ -81,8 +80,6 @@
         this.appView = view;
     }
 
-=======
->>>>>>> d3e24b0c
     /**
      * Give the host application a chance to take over the control when a new url
      * is about to be loaded in the current WebView.
@@ -200,26 +197,15 @@
      * @param realm
      */
     @Override
-<<<<<<< HEAD
     public void onReceivedHttpAuthRequest(WebView view, HttpAuthHandler handler, String host, String realm) {
 
         // Get the authentication token
         AuthenticationToken token = this.getAuthenticationToken(host, realm);
         if (token != null) {
-=======
-    public void onReceivedHttpAuthRequest(WebView view, HttpAuthHandler handler, String host,
-            String realm) {
-
-        // get the authentication token
-        AuthenticationToken token = ctx.getAuthenticationToken(host,realm);
-
-        if(token != null) {
->>>>>>> d3e24b0c
             handler.proceed(token.getUserName(), token.getPassword());
         }
     }
 
-<<<<<<< HEAD
     /**
      * Notify the host application that a page has started loading. 
      * This method is called once for each main frame load so a page with iframes or framesets will call onPageStarted 
@@ -229,14 +215,10 @@
      * @param view          The webview initiating the callback.
      * @param url           The url of the page.
      */
-=======
-
->>>>>>> d3e24b0c
     @Override
     public void onPageStarted(WebView view, String url, Bitmap favicon) {
         // Clear history so history.back() doesn't do anything.
         // So we can reinit() native side CallbackServer & PluginManager.
-<<<<<<< HEAD
         if (!this.appView.useBrowserHistory) {
             view.clearHistory();
             this.doClearHistory = true;
@@ -253,20 +235,12 @@
 
         // Broadcast message that page has loaded
         this.appView.postMessage("onPageStarted", url);
-=======
-        view.clearHistory();
-        this.doClearHistory = true;
->>>>>>> d3e24b0c
     }
 
     /**
      * Notify the host application that a page has finished loading.
-<<<<<<< HEAD
      * This method is called only for main frame. When onPageFinished() is called, the rendering picture may not be updated yet.
      * 
-=======
-     *
->>>>>>> d3e24b0c
      * @param view          The webview initiating the callback.
      * @param url           The url of the page.
      */
@@ -355,7 +329,6 @@
         this.appView.postMessage("onReceivedError", data);
     }
 
-<<<<<<< HEAD
     /**
      * Notify the host application that an SSL error occurred while loading a resource. 
      * The host application must call either handler.cancel() or handler.proceed(). 
@@ -371,12 +344,6 @@
 
         final String packageName = this.ctx.getActivity().getPackageName();
         final PackageManager pm = this.ctx.getActivity().getPackageManager();
-=======
-    public void onReceivedSslError(WebView view, SslErrorHandler handler, SslError error) {
-
-        final String packageName = this.ctx.getPackageName();
-        final PackageManager pm = this.ctx.getPackageManager();
->>>>>>> d3e24b0c
         ApplicationInfo appInfo;
         try {
             appInfo = pm.getApplicationInfo(packageName, PackageManager.GET_META_DATA);
