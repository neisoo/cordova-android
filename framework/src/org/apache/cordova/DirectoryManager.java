/*
       Licensed to the Apache Software Foundation (ASF) under one
       or more contributor license agreements.  See the NOTICE file
       distributed with this work for additional information
       regarding copyright ownership.  The ASF licenses this file
       to you under the Apache License, Version 2.0 (the
       "License"); you may not use this file except in compliance
       with the License.  You may obtain a copy of the License at

         http://www.apache.org/licenses/LICENSE-2.0

       Unless required by applicable law or agreed to in writing,
       software distributed under the License is distributed on an
       "AS IS" BASIS, WITHOUT WARRANTIES OR CONDITIONS OF ANY
       KIND, either express or implied.  See the License for the
       specific language governing permissions and limitations
       under the License.
*/
package org.apache.cordova;

import java.io.File;

import android.content.Context;
import android.os.Environment;
import android.os.StatFs;

/**
 * This class provides file directory utilities.
 * All file operations are performed on the SD card.
 *
 * It is used by the FileUtils class.
 */
public class DirectoryManager {

<<<<<<< HEAD
    @SuppressWarnings("unused")
=======
>>>>>>> d3e24b0c
    private static final String LOG_TAG = "DirectoryManager";

    /**
     * Determine if a file or directory exists.
<<<<<<< HEAD
     * 
=======
     *
>>>>>>> d3e24b0c
     * @param name				The name of the file to check.
     * @return					T=exists, F=not found
     */
    protected static boolean testFileExists(String name) {
        boolean status;

        // If SD card exists
        if ((testSaveLocationExists()) && (!name.equals(""))) {
            File path = Environment.getExternalStorageDirectory();
            File newPath = constructFilePaths(path.toString(), name);
            status = newPath.exists();
        }
        // If no SD card
<<<<<<< HEAD
        else {
=======
        else{
>>>>>>> d3e24b0c
            status = false;
        }
        return status;
    }

    /**
     * Get the free disk space
<<<<<<< HEAD
     * 
=======
     *
>>>>>>> d3e24b0c
     * @return 		Size in KB or -1 if not available
     */
    protected static long getFreeDiskSpace(boolean checkInternal) {
        String status = Environment.getExternalStorageState();
        long freeSpace = 0;

        // If SD card exists
        if (status.equals(Environment.MEDIA_MOUNTED)) {
            freeSpace = freeSpaceCalculation(Environment.getExternalStorageDirectory().getPath());
        }
        else if (checkInternal) {
            freeSpace = freeSpaceCalculation("/");
        }
        // If no SD card and we haven't been asked to check the internal directory then return -1
        else {
            return -1;
        }

        return freeSpace;
    }

    /**
     * Given a path return the number of free KB
<<<<<<< HEAD
     * 
=======
     *
>>>>>>> d3e24b0c
     * @param path to the file system
     * @return free space in KB
     */
    private static long freeSpaceCalculation(String path) {
        StatFs stat = new StatFs(path);
        long blockSize = stat.getBlockSize();
        long availableBlocks = stat.getAvailableBlocks();
<<<<<<< HEAD
        return availableBlocks * blockSize / 1024;
=======
        return availableBlocks*blockSize/1024;
>>>>>>> d3e24b0c
    }

    /**
     * Determine if SD card exists.
<<<<<<< HEAD
     * 
=======
     *
>>>>>>> d3e24b0c
     * @return				T=exists, F=not found
     */
    protected static boolean testSaveLocationExists() {
        String sDCardStatus = Environment.getExternalStorageState();
        boolean status;

        // If SD card is mounted
        if (sDCardStatus.equals(Environment.MEDIA_MOUNTED)) {
            status = true;
        }

        // If no SD card
        else {
            status = false;
        }
        return status;
    }

    /**
     * Create a new file object from two file paths.
<<<<<<< HEAD
     * 
=======
     *
>>>>>>> d3e24b0c
     * @param file1			Base file path
     * @param file2			Remaining file path
     * @return				File object
     */
<<<<<<< HEAD
    private static File constructFilePaths(String file1, String file2) {
=======
    private static File constructFilePaths (String file1, String file2) {
>>>>>>> d3e24b0c
        File newPath;
        if (file2.startsWith(file1)) {
            newPath = new File(file2);
        }
        else {
<<<<<<< HEAD
            newPath = new File(file1 + "/" + file2);
=======
            newPath = new File(file1+"/"+file2);
>>>>>>> d3e24b0c
        }
        return newPath;
    }

    /**
     * Determine if we can use the SD Card to store the temporary file.  If not then use
     * the internal cache directory.
     *
     * @return the absolute path of where to store the file
     */
    protected static String getTempDirectoryPath(Context ctx) {
        File cache = null;

        // SD Card Mounted
        if (Environment.getExternalStorageState().equals(Environment.MEDIA_MOUNTED)) {
            cache = new File(Environment.getExternalStorageDirectory().getAbsolutePath() +
                    "/Android/data/" + ctx.getPackageName() + "/cache/");
        }
        // Use internal storage
        else {
            cache = ctx.getCacheDir();
        }

        // Create the cache directory if it doesn't exist
        if (!cache.exists()) {
            cache.mkdirs();
        }

        return cache.getAbsolutePath();
    }
}<|MERGE_RESOLUTION|>--- conflicted
+++ resolved
@@ -32,19 +32,11 @@
  */
 public class DirectoryManager {
 
-<<<<<<< HEAD
     @SuppressWarnings("unused")
-=======
->>>>>>> d3e24b0c
     private static final String LOG_TAG = "DirectoryManager";
 
     /**
      * Determine if a file or directory exists.
-<<<<<<< HEAD
-     * 
-=======
-     *
->>>>>>> d3e24b0c
      * @param name				The name of the file to check.
      * @return					T=exists, F=not found
      */
@@ -58,11 +50,7 @@
             status = newPath.exists();
         }
         // If no SD card
-<<<<<<< HEAD
         else {
-=======
-        else{
->>>>>>> d3e24b0c
             status = false;
         }
         return status;
@@ -70,11 +58,7 @@
 
     /**
      * Get the free disk space
-<<<<<<< HEAD
      * 
-=======
-     *
->>>>>>> d3e24b0c
      * @return 		Size in KB or -1 if not available
      */
     protected static long getFreeDiskSpace(boolean checkInternal) {
@@ -98,11 +82,7 @@
 
     /**
      * Given a path return the number of free KB
-<<<<<<< HEAD
      * 
-=======
-     *
->>>>>>> d3e24b0c
      * @param path to the file system
      * @return free space in KB
      */
@@ -110,20 +90,12 @@
         StatFs stat = new StatFs(path);
         long blockSize = stat.getBlockSize();
         long availableBlocks = stat.getAvailableBlocks();
-<<<<<<< HEAD
         return availableBlocks * blockSize / 1024;
-=======
-        return availableBlocks*blockSize/1024;
->>>>>>> d3e24b0c
     }
 
     /**
      * Determine if SD card exists.
-<<<<<<< HEAD
      * 
-=======
-     *
->>>>>>> d3e24b0c
      * @return				T=exists, F=not found
      */
     protected static boolean testSaveLocationExists() {
@@ -144,30 +116,18 @@
 
     /**
      * Create a new file object from two file paths.
-<<<<<<< HEAD
-     * 
-=======
      *
->>>>>>> d3e24b0c
      * @param file1			Base file path
      * @param file2			Remaining file path
      * @return				File object
      */
-<<<<<<< HEAD
-    private static File constructFilePaths(String file1, String file2) {
-=======
     private static File constructFilePaths (String file1, String file2) {
->>>>>>> d3e24b0c
         File newPath;
         if (file2.startsWith(file1)) {
             newPath = new File(file2);
         }
         else {
-<<<<<<< HEAD
             newPath = new File(file1 + "/" + file2);
-=======
-            newPath = new File(file1+"/"+file2);
->>>>>>> d3e24b0c
         }
         return newPath;
     }
