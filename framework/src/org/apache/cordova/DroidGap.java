/*
       Licensed to the Apache Software Foundation (ASF) under one
       or more contributor license agreements.  See the NOTICE file
       distributed with this work for additional information
       regarding copyright ownership.  The ASF licenses this file
       to you under the Apache License, Version 2.0 (the
       "License"); you may not use this file except in compliance
       with the License.  You may obtain a copy of the License at

         http://www.apache.org/licenses/LICENSE-2.0

       Unless required by applicable law or agreed to in writing,
       software distributed under the License is distributed on an
       "AS IS" BASIS, WITHOUT WARRANTIES OR CONDITIONS OF ANY
       KIND, either express or implied.  See the License for the
       specific language governing permissions and limitations
       under the License.
*/
package org.apache.cordova;

import java.io.IOException;
import java.util.ArrayList;
import java.util.HashMap;
import java.util.Hashtable;
import java.util.Iterator;
import java.util.Stack;
import java.util.regex.Matcher;
import java.util.regex.Pattern;

import org.apache.cordova.PreferenceNode;
import org.apache.cordova.PreferenceSet;
import org.apache.cordova.api.IPlugin;
import org.apache.cordova.api.LOG;
import org.apache.cordova.api.CordovaInterface;
import org.apache.cordova.api.PluginManager;
import org.xmlpull.v1.XmlPullParserException;

import android.app.Activity;
import android.app.AlertDialog;
import android.app.Dialog;
import android.app.ProgressDialog;
import android.content.Context;
import android.content.DialogInterface;
import android.content.Intent;
import android.content.res.Configuration;
import android.content.res.XmlResourceParser;
import android.graphics.Color;
import android.media.AudioManager;
import android.net.Uri;
import android.os.Bundle;
import android.os.Handler;
import android.view.Display;
import android.view.KeyEvent;
import android.view.Menu;
import android.view.MenuItem;
import android.view.View;
import android.view.ViewGroup;
import android.view.Window;
import android.view.WindowManager;
import android.webkit.WebChromeClient;
import android.webkit.WebSettings;
import android.webkit.WebSettings.LayoutAlgorithm;
import android.webkit.WebView;
import android.webkit.WebViewClient;
import android.widget.LinearLayout;



/**
 * This class is the main Android activity that represents the Cordova
 * application.  It should be extended by the user to load the specific
 * html file that contains the application.
 * 
 * As an example:
 * 
 *     package org.apache.cordova.examples;
 *     import android.app.Activity;
 *     import android.os.Bundle;
 *     import org.apache.cordova.*;
 *     
 *     public class Examples extends DroidGap {
 *       @Override
 *       public void onCreate(Bundle savedInstanceState) {
 *         super.onCreate(savedInstanceState);
 *                  
 *         // Set properties for activity
 *         super.setStringProperty("loadingDialog", "Title,Message"); // show loading dialog
 *         super.setStringProperty("errorUrl", "file:///android_asset/www/error.html"); // if error loading file in super.loadUrl().
 *
 *         // Initialize activity
 *         super.init();
 *         
 *         // Clear cache if you want
 *         super.appView.clearCache(true);
 *         
 *         // Load your application
 *         super.setIntegerProperty("splashscreen", R.drawable.splash); // load splash.jpg image from the resource drawable directory
 *         super.loadUrl("file:///android_asset/www/index.html", 3000); // show splash screen 3 sec before loading app
 *       }
 *     }
 *
 * Properties: The application can be configured using the following properties:
 * 
 *      // Display a native loading dialog when loading app.  Format for value = "Title,Message".  
 *      // (String - default=null)
 *      super.setStringProperty("loadingDialog", "Wait,Loading Demo...");
 * 
 *      // Display a native loading dialog when loading sub-pages.  Format for value = "Title,Message".  
 *      // (String - default=null)
 *      super.setStringProperty("loadingPageDialog", "Loading page...");
 *  
 *      // Load a splash screen image from the resource drawable directory.
 *      // (Integer - default=0)
 *      super.setIntegerProperty("splashscreen", R.drawable.splash);
 *
 *      // Set the background color.
 *      // (Integer - default=0 or BLACK)
 *      super.setIntegerProperty("backgroundColor", Color.WHITE);
 * 
 *      // Time in msec to wait before triggering a timeout error when loading
 *      // with super.loadUrl().  (Integer - default=20000)
 *      super.setIntegerProperty("loadUrlTimeoutValue", 60000);
 * 
 *      // URL to load if there's an error loading specified URL with loadUrl().  
 *      // Should be a local URL starting with file://. (String - default=null)
 *      super.setStringProperty("errorUrl", "file:///android_asset/www/error.html");
 * 
 *      // Enable app to keep running in background. (Boolean - default=true)
 *      super.setBooleanProperty("keepRunning", false);
 *      
 * Cordova.xml configuration:
 *      Cordova uses a configuration file at res/xml/cordova.xml to specify the following settings.
 *      
 *      Approved list of URLs that can be loaded into DroidGap
 *          <access origin="http://server regexp" subdomains="true" />
 *      Log level: ERROR, WARN, INFO, DEBUG, VERBOSE (default=ERROR)
 *          <log level="DEBUG" />
 *
 * Cordova plugins:
 *      Cordova uses a file at res/xml/plugins.xml to list all plugins that are installed.
 *      Before using a new plugin, a new element must be added to the file.
 *          name attribute is the service name passed to Cordova.exec() in JavaScript
 *          value attribute is the Java class name to call.
 *      
 *      <plugins>
 *          <plugin name="App" value="org.apache.cordova.App"/>
 *          ...
 *      </plugins>
 */
public class DroidGap extends Activity implements CordovaInterface {
    public static String TAG = "DroidGap";
    
    // The webview for our app
    protected CordovaWebView appView;
    protected WebViewClient webViewClient;

    protected LinearLayout root;
    public boolean bound = false;
    protected boolean cancelLoadUrl = false;
    protected ProgressDialog spinnerDialog = null;

    // The initial URL for our app
    // ie http://server/path/index.html#abc?query
    private String url = null;
    private Stack<String> urls = new Stack<String>();
    
    // Url was specified from extras (activity was started programmatically)
    private String initUrl = null;
    
    private static int ACTIVITY_STARTING = 0;
    private static int ACTIVITY_RUNNING = 1;
    private static int ACTIVITY_EXITING = 2;
    private int activityState = 0;  // 0=starting, 1=running (after 1st resume), 2=shutting down
    
    // The base of the initial URL for our app.
    // Does not include file name.  Ends with /
    // ie http://server/path/
    String baseUrl = null;

    // Plugin to call when activity result is received
    protected IPlugin activityResultCallback = null;
    protected boolean activityResultKeepRunning;

    // Flag indicates that a loadUrl timeout occurred
    int loadUrlTimeout = 0;
    
    // Default background color for activity 
    // (this is not the color for the webview, which is set in HTML)
    private int backgroundColor = Color.BLACK;
    
    /*
     * The variables below are used to cache some of the activity properties.
     */

    // Draw a splash screen using an image located in the drawable resource directory.
    // This is not the same as calling super.loadSplashscreen(url)
    protected int splashscreen = 0;

    // LoadUrl timeout value in msec (default of 20 sec)
    protected int loadUrlTimeoutValue = 20000;
    
    // Keep app running when pause is received. (default = true)
    // If true, then the JavaScript and native code continue to run in the background
    // when another application (activity) is started.
    protected boolean keepRunning = true;

    // preferences read from cordova.xml
    protected PreferenceSet preferences;
    
    
    /** 
     * Called when the activity is first created. 
     * 
     * @param savedInstanceState
     */
    @Override
    public void onCreate(Bundle savedInstanceState) {
        preferences = new PreferenceSet();

        LOG.d(TAG, "DroidGap.onCreate()");
        super.onCreate(savedInstanceState);

        getWindow().requestFeature(Window.FEATURE_NO_TITLE);

        if (preferences.prefMatches("fullscreen","true")) {
            getWindow().setFlags(WindowManager.LayoutParams.FLAG_FULLSCREEN,
                    WindowManager.LayoutParams.FLAG_FULLSCREEN);
        } else {
            getWindow().setFlags(WindowManager.LayoutParams.FLAG_FORCE_NOT_FULLSCREEN,
                    WindowManager.LayoutParams.FLAG_FORCE_NOT_FULLSCREEN);
        }

        // This builds the view.  We could probably get away with NOT having a LinearLayout, but I like having a bucket!
        Display display = getWindowManager().getDefaultDisplay(); 
        int width = display.getWidth();
        int height = display.getHeight();
        
        root = new LinearLayoutSoftKeyboardDetect(this, width, height);
        root.setOrientation(LinearLayout.VERTICAL);
        root.setBackgroundColor(this.backgroundColor);
        root.setLayoutParams(new LinearLayout.LayoutParams(ViewGroup.LayoutParams.MATCH_PARENT, 
                ViewGroup.LayoutParams.MATCH_PARENT, 0.0F));

        // If url was passed in to intent, then init webview, which will load the url
        Bundle bundle = this.getIntent().getExtras();
        if (bundle != null) {
            String url = bundle.getString("url");
            if (url != null) {
                this.initUrl = url;
            }
        }
        // Setup the hardware volume controls to handle volume control
        setVolumeControlStream(AudioManager.STREAM_MUSIC);
    }
    
    /**
     * Create and initialize web container with default web view objects.
     */
    public void init() {
    	this.init(new CordovaWebView(DroidGap.this), new CordovaWebViewClient(this), new CordovaChromeClient(DroidGap.this));
    }
    
    /**
     * Initialize web container with web view objects.
     * 
     * @param webView
     * @param webViewClient
     * @param webChromeClient
     */
    public void init(CordovaWebView webView, WebViewClient webViewClient, WebChromeClient webChromeClient) {
        LOG.d(TAG, "DroidGap.init()");
        
        // Set up web container
       	this.appView = webView;
        this.appView.setId(100);
        
        // Load Cordova configuration:
        //      white list of allowed URLs
        //      debug setting
        this.loadConfiguration();

        this.appView.setLayoutParams(new LinearLayout.LayoutParams(
                ViewGroup.LayoutParams.MATCH_PARENT,
                ViewGroup.LayoutParams.MATCH_PARENT, 
                1.0F));

        // Add web view but make it invisible while loading URL
        this.appView.setVisibility(View.INVISIBLE);
        root.addView(this.appView);
        setContentView(root);
        
        // Clear cancel flag
        this.cancelLoadUrl = false;
        
    }
    
    /**
     * Look at activity parameters and process them.
     * This must be called from the main UI thread.
     */
    private void handleActivityParameters() {

        // If backgroundColor
        this.backgroundColor = this.getIntegerProperty("backgroundColor", Color.BLACK);
        this.root.setBackgroundColor(this.backgroundColor);

        // If spashscreen
        this.splashscreen = this.getIntegerProperty("splashscreen", 0);

        // If loadUrlTimeoutValue
        int timeout = this.getIntegerProperty("loadUrlTimeoutValue", 0);
        if (timeout > 0) {
            this.loadUrlTimeoutValue = timeout;
        }
        
        // If keepRunning
        this.keepRunning = this.getBooleanProperty("keepRunning", true);
    }
    
    /**
     * Load the url into the webview.
     * 
     * @param url
     */
    public void loadUrl(String url) {
        
        // If first page of app, then set URL to load to be the one passed in
        if (this.initUrl == null || (this.urls.size() > 0)) {
            this.loadUrlIntoView(url);
        }
        // Otherwise use the URL specified in the activity's extras bundle
        else {
            this.loadUrlIntoView(this.initUrl);
        }
    }
    
    /**
     * Load the url into the webview.
     * 
     * @param url
     */
    private void loadUrlIntoView(final String url) {
        if (!url.startsWith("javascript:")) {
            LOG.d(TAG, "DroidGap.loadUrl(%s)", url);
        }

        if (!url.startsWith("javascript:")) {
            LOG.d(TAG, "DroidGap: url=%s baseUrl=%s", url, baseUrl);
        }
        
        // Load URL on UI thread
        final DroidGap me = this;
        this.runOnUiThread(new Runnable() {
            public void run() {

                // Init web view if not already done
                if (me.appView == null) {
                    me.init();
                }

                // Handle activity parameters (TODO: Somehow abstract this)
                me.handleActivityParameters();

                // If loadingDialog property, then show the App loading dialog for first page of app
                // (This doesn't seem to actually do anything here)
                String loading = null;
                if (me.urls.size() == 1) {
                    loading = me.getStringProperty("loadingDialog", null);
                }
                else {
                    loading = me.getStringProperty("loadingPageDialog", null);                  
                }
                if (loading != null) {

                    String title = "";
                    String message = "Loading Application...";

                    if (loading.length() > 0) {
                        int comma = loading.indexOf(',');
                        if (comma > 0) {
                            title = loading.substring(0, comma);
                            message = loading.substring(comma+1);
                        }
                        else {
                            title = "";
                            message = loading;
                        }
                    }
                    me.spinnerStart(title, message);
                }

                // Create a timeout timer for loadUrl
                final int currentLoadUrlTimeout = me.loadUrlTimeout;
                Runnable runnable = new Runnable() {
                    public void run() {
                        try {
                            synchronized(this) {
                                wait(me.loadUrlTimeoutValue);
                            }
                        } catch (InterruptedException e) {
                            e.printStackTrace();
                        }

                        // If timeout, then stop loading and handle error
                        if (me.loadUrlTimeout == currentLoadUrlTimeout) {
                           
                           //TURTLES, TURTLES ALL THE WAY DOWN!!!!!
                           me.runOnUiThread(new Runnable() {
                             public void run() {
                               me.appView.stopLoading();
                               LOG.e(TAG, "DroidGap: TIMEOUT ERROR! - calling webViewClient");
                               appView.viewClient.onReceivedError(me.appView, -6, "The connection to the server was unsuccessful.", url);
                             };
                           });
                           
                        }
                    }
                };
                Thread thread = new Thread(runnable);
                thread.start();
                me.appView.loadUrl(url);
            }
        });
    }
    
    /**
     * Load the url into the webview after waiting for period of time.
     * This is used to display the splashscreen for certain amount of time.
     * 
     * @param url
     * @param time              The number of ms to wait before loading webview
     */
    public void loadUrl(final String url, int time) {
        
        // If first page of app, then set URL to load to be the one passed in
        if (this.initUrl == null || (this.urls.size() > 0)) {
            this.loadUrlIntoView(url, time);
        }
        // Otherwise use the URL specified in the activity's extras bundle
        else {
            this.loadUrlIntoView(this.initUrl);
        }
    }

    /**
     * Load the url into the webview after waiting for period of time.
     * This is used to display the splashscreen for certain amount of time.
     * 
     * @param url
     * @param time              The number of ms to wait before loading webview
     */
    private void loadUrlIntoView(final String url, final int time) {

        // Clear cancel flag
        this.cancelLoadUrl = false;
        
        // If not first page of app, then load immediately
        if (this.urls.size() > 0) {
            this.loadUrlIntoView(url);
        }
        
        if (!url.startsWith("javascript:")) {
            LOG.d(TAG, "DroidGap.loadUrl(%s, %d)", url, time);
        }
        
        this.handleActivityParameters();
        if (this.splashscreen != 0) {
            this.showSplashScreen(time);
        }
        this.loadUrlIntoView(url);
    }
    
    /**
     * Cancel loadUrl before it has been loaded.
     */
    public void cancelLoadUrl() {
        this.cancelLoadUrl = true;
    }
    
    /**
     * Clear the resource cache.
     */
    public void clearCache() {
        if (this.appView == null) {
            this.init();
        }
        this.appView.clearCache(true);
    }

    /**
     * Clear web history in this web view.
     */
    public void clearHistory() {
        this.urls.clear();
        this.appView.clearHistory();
        
        // Leave current url on history stack
        if (this.url != null) {
            this.urls.push(this.url);
        }
    }
    
    

    @Override
    /**
     * Called by the system when the device configuration changes while your activity is running. 
     * 
     * @param Configuration newConfig
     */
    public void onConfigurationChanged(Configuration newConfig) {
        //don't reload the current page when the orientation is changed
        super.onConfigurationChanged(newConfig);
    }
    
    /**
     * Get boolean property for activity.
     * 
     * @param name
     * @param defaultValue
     * @return
     */
    public boolean getBooleanProperty(String name, boolean defaultValue) {
        Bundle bundle = this.getIntent().getExtras();
        if (bundle == null) {
            return defaultValue;
        }
        Boolean p = (Boolean)bundle.get(name);
        if (p == null) {
            return defaultValue;
        }
        return p.booleanValue();
    }

    /**
     * Get int property for activity.
     * 
     * @param name
     * @param defaultValue
     * @return
     */
    public int getIntegerProperty(String name, int defaultValue) {
        Bundle bundle = this.getIntent().getExtras();
        if (bundle == null) {
            return defaultValue;
        }
        Integer p = (Integer)bundle.get(name);
        if (p == null) {
            return defaultValue;
        }
        return p.intValue();
    }

    /**
     * Get string property for activity.
     * 
     * @param name
     * @param defaultValue
     * @return
     */
    public String getStringProperty(String name, String defaultValue) {
        Bundle bundle = this.getIntent().getExtras();
        if (bundle == null) {
            return defaultValue;
        }
        String p = bundle.getString(name);
        if (p == null) {
            return defaultValue;
        }
        return p;
    }

    /**
     * Get double property for activity.
     * 
     * @param name
     * @param defaultValue
     * @return
     */
    public double getDoubleProperty(String name, double defaultValue) {
        Bundle bundle = this.getIntent().getExtras();
        if (bundle == null) {
            return defaultValue;
        }
        Double p = (Double)bundle.get(name);
        if (p == null) {
            return defaultValue;
        }
        return p.doubleValue();
    }

    /**
     * Set boolean property on activity.
     * 
     * @param name
     * @param value
     */
    public void setBooleanProperty(String name, boolean value) {
        this.getIntent().putExtra(name, value);
    }
    
    /**
     * Set int property on activity.
     * 
     * @param name
     * @param value
     */
    public void setIntegerProperty(String name, int value) {
        this.getIntent().putExtra(name, value);
    }
    
    /**
     * Set string property on activity.
     * 
     * @param name
     * @param value
     */
    public void setStringProperty(String name, String value) {
        this.getIntent().putExtra(name, value);
    }

    /**
     * Set double property on activity.
     * 
     * @param name
     * @param value
     */
    public void setDoubleProperty(String name, double value) {
        this.getIntent().putExtra(name, value);
    }

    @Override
    /**
     * Called when the system is about to start resuming a previous activity. 
     */
    protected void onPause() {
        super.onPause();
        
        // Don't process pause if shutting down, since onDestroy() will be called
        if (this.activityState == ACTIVITY_EXITING) {
            return;
        }

        if (this.appView == null) {
            return;
        }

        // Send pause event to JavaScript
        this.appView.loadUrl("javascript:try{cordova.require('cordova/channel').onPause.fire();}catch(e){console.log('exception firing pause event from native');};");

        // Forward to plugins
        appView.pluginManager.onPause(this.keepRunning);
        
        // If app doesn't want to run in background
        if (!this.keepRunning) {

            // Pause JavaScript timers (including setInterval)
            this.appView.pauseTimers();
        }
    }

    @Override
    /**
     * Called when the activity receives a new intent
     **/
    protected void onNewIntent(Intent intent) {
        super.onNewIntent(intent);

        //Forward to plugins
        appView.pluginManager.onNewIntent(intent);
    }
    
    @Override
    /**
     * Called when the activity will start interacting with the user. 
     */
    protected void onResume() {
        super.onResume();
        
        if (this.activityState == ACTIVITY_STARTING) {
            this.activityState = ACTIVITY_RUNNING;
            return;
        }

        if (this.appView == null) {
            return;
        }

        // Send resume event to JavaScript
        this.appView.loadUrl("javascript:try{cordova.require('cordova/channel').onResume.fire();}catch(e){console.log('exception firing resume event from native');};");

        // Forward to plugins
        appView.pluginManager.onResume(this.keepRunning || this.activityResultKeepRunning);
        
        // If app doesn't want to run in background
        if (!this.keepRunning || this.activityResultKeepRunning) {

            // Restore multitasking state
            if (this.activityResultKeepRunning) {
                this.keepRunning = this.activityResultKeepRunning;
                this.activityResultKeepRunning = false;
            }

            // Resume JavaScript timers (including setInterval)
            this.appView.resumeTimers();
        }
    }
    
    @Override
    /**
     * The final call you receive before your activity is destroyed. 
     */
    public void onDestroy() {
        super.onDestroy();
        
        if (this.appView != null) {


            // Send destroy event to JavaScript
            this.appView.loadUrl("javascript:try{cordova.require('cordova/channel').onDestroy.fire();}catch(e){console.log('exception firing destroy event from native');};");

            // Load blank page so that JavaScript onunload is called
            this.appView.loadUrl("about:blank");

            // Forward to plugins
            appView.pluginManager.onDestroy();
        }
        else {
            this.endActivity();
        }
    }

    /**
     * Send a message to all plugins. 
     * 
     * @param id            The message id
     * @param data          The message data
     */
    public void postMessage(String id, Object data) {
        
        // Forward to plugins
        appView.pluginManager.postMessage(id, data);
    }

    /**
     * @deprecated
     * Add services to res/xml/plugins.xml instead.
     * 
     * Add a class that implements a service.
     * 
     * @param serviceType
     * @param className
     */
    @Deprecated
    public void addService(String serviceType, String className) {
        appView.pluginManager.addService(serviceType, className);
    }
    
    /**
     * Send JavaScript statement back to JavaScript.
     * (This is a convenience method)
     * 
     * @param message
     */
    public void sendJavascript(String statement) {
        //We need to check for the null case on the Kindle Fire beacuse it changes the width and height on load
        if(this.appView.callbackServer != null)
          appView.callbackServer.sendJavascript(statement);
    }

    /**
     * Show the spinner.  Must be called from the UI thread.
     * 
     * @param title         Title of the dialog
     * @param message       The message of the dialog
     */
    public void spinnerStart(final String title, final String message) {
        if (this.spinnerDialog != null) {
            this.spinnerDialog.dismiss();
            this.spinnerDialog = null;
        }
        final DroidGap me = this;
        this.spinnerDialog = ProgressDialog.show(DroidGap.this, title , message, true, true, 
                new DialogInterface.OnCancelListener() { 
            public void onCancel(DialogInterface dialog) {
                me.spinnerDialog = null;
            }
        });
    }

    /**
     * Stop spinner.
     */
    public void spinnerStop() {
        if (this.spinnerDialog != null) {
            this.spinnerDialog.dismiss();
            this.spinnerDialog = null;
        }
    }
    
    /**
     * End this activity by calling finish for activity
     */
    public void endActivity() {
        this.activityState = ACTIVITY_EXITING;
        this.finish();
    }
    
    /**
     * Called when a key is de-pressed. (Key UP)
     * 
     * @param keyCode
     * @param event
     */
    @Override
    public boolean onKeyUp(int keyCode, KeyEvent event) {
        if (this.appView == null) {
            return super.onKeyUp(keyCode, event);
        }

        // If back key
        if (keyCode == KeyEvent.KEYCODE_BACK) {
            // If back key is bound, then send event to JavaScript
            if (this.bound) {
                this.appView.loadUrl("javascript:cordova.fireDocumentEvent('backbutton');");
                return true;
            } else {
                // If not bound
                // Go to previous page in webview if it is possible to go back
                if (this.backHistory()) {
                    return true;
                }
                // If not, then invoke behavior of super class
                else {
                    this.activityState = ACTIVITY_EXITING;
                    return super.onKeyUp(keyCode, event);
                }
            }
        }

        // If menu key
        else if (keyCode == KeyEvent.KEYCODE_MENU) {
            this.appView.loadUrl("javascript:cordova.fireDocumentEvent('menubutton');");
            return super.onKeyUp(keyCode, event);
        }

        // If search key
        else if (keyCode == KeyEvent.KEYCODE_SEARCH) {
            this.appView.loadUrl("javascript:cordova.fireDocumentEvent('searchbutton');");
            return true;
        }

        return false;
    }

    /**
     * Any calls to Activity.startActivityForResult must use method below, so 
     * the result can be routed to them correctly.  
     * 
     * This is done to eliminate the need to modify DroidGap.java to receive activity results.
     * 
     * @param intent            The intent to start
     * @param requestCode       Identifies who to send the result to
     * 
     * @throws RuntimeException
     */
    @Override
    public void startActivityForResult(Intent intent, int requestCode) throws RuntimeException {
        LOG.d(TAG, "DroidGap.startActivityForResult(intent,%d)", requestCode);
        super.startActivityForResult(intent, requestCode);
    }

    /**
     * Launch an activity for which you would like a result when it finished. When this activity exits, 
     * your onActivityResult() method will be called.
     *  
     * @param command           The command object
     * @param intent            The intent to start
     * @param requestCode       The request code that is passed to callback to identify the activity
     */
    public void startActivityForResult(IPlugin command, Intent intent, int requestCode) {
        this.activityResultCallback = command;
        this.activityResultKeepRunning = this.keepRunning;
        
        // If multitasking turned on, then disable it for activities that return results
        if (command != null) {
            this.keepRunning = false;
        }
        
        // Start activity
        super.startActivityForResult(intent, requestCode);
    }

     @Override
    /**
     * Called when an activity you launched exits, giving you the requestCode you started it with,
     * the resultCode it returned, and any additional data from it. 
     * 
     * @param requestCode       The request code originally supplied to startActivityForResult(), 
     *                          allowing you to identify who this result came from.
     * @param resultCode        The integer result code returned by the child activity through its setResult().
     * @param data              An Intent, which can return result data to the caller (various data can be attached to Intent "extras").
     */
     protected void onActivityResult(int requestCode, int resultCode, Intent intent) {
         super.onActivityResult(requestCode, resultCode, intent);
         IPlugin callback = this.activityResultCallback;
         if (callback != null) {
             callback.onActivityResult(requestCode, resultCode, intent);
         }        
     }

     public void setActivityResultCallback(IPlugin plugin) {
         this.activityResultCallback = plugin;
     }

     /**
      * Report an error to the host application. These errors are unrecoverable (i.e. the main resource is unavailable). 
      * The errorCode parameter corresponds to one of the ERROR_* constants.
      *
      * @param errorCode    The error code corresponding to an ERROR_* value.
      * @param description  A String describing the error.
      * @param failingUrl   The url that failed to load. 
      */
     public void onReceivedError(final int errorCode, final String description, final String failingUrl) {
         final DroidGap me = this;

         // If errorUrl specified, then load it
         final String errorUrl = me.getStringProperty("errorUrl", null);
         if ((errorUrl != null) && (errorUrl.startsWith("file://") || errorUrl.indexOf(me.baseUrl) == 0 || isUrlWhiteListed(errorUrl)) && (!failingUrl.equals(errorUrl))) {

             // Load URL on UI thread
             me.runOnUiThread(new Runnable() {
                 public void run() {
                     me.showWebPage(errorUrl, false, true, null); 
                 }
             });
         }
         // If not, then display error dialog
         else {
             final boolean exit = !(errorCode == WebViewClient.ERROR_HOST_LOOKUP);
             me.runOnUiThread(new Runnable() {
                 public void run() {
                     if(exit)
                     {
                       me.appView.setVisibility(View.GONE);
                       me.displayError("Application Error", description + " ("+failingUrl+")", "OK", exit);
                     }
                 }
             });
         }
     }

     /**
      * Display an error dialog and optionally exit application.
      * 
      * @param title
      * @param message
      * @param button
      * @param exit
      */
     public void displayError(final String title, final String message, final String button, final boolean exit) {
         final DroidGap me = this;
         me.runOnUiThread(new Runnable() {
             public void run() {
                 AlertDialog.Builder dlg = new AlertDialog.Builder(me);
                 dlg.setMessage(message);
                 dlg.setTitle(title);
                 dlg.setCancelable(false);
                 dlg.setPositiveButton(button,
                         new AlertDialog.OnClickListener() {
                     public void onClick(DialogInterface dialog, int which) {
                         dialog.dismiss();
                         if (exit) {
                             me.endActivity();
                         }
                     }
                 });
                 dlg.create();
                 dlg.show();
             }
         });
     }
     
     
    /**
     * Load Cordova configuration from res/xml/cordova.xml.
     * Approved list of URLs that can be loaded into DroidGap
     *      <access origin="http://server regexp" subdomains="true" />
     * Log level: ERROR, WARN, INFO, DEBUG, VERBOSE (default=ERROR)
     *      <log level="DEBUG" />
     */
    private void loadConfiguration() {
        int id = getResources().getIdentifier("cordova", "xml", getPackageName());
        if (id == 0) {
            LOG.i("CordovaLog", "cordova.xml missing. Ignoring...");
            return;
        }
        XmlResourceParser xml = getResources().getXml(id);
        int eventType = -1;
        while (eventType != XmlResourceParser.END_DOCUMENT) {
            if (eventType == XmlResourceParser.START_TAG) {
                String strNode = xml.getName();
                if (strNode.equals("access")) {
                    String origin = xml.getAttributeValue(null, "origin");
                    String subdomains = xml.getAttributeValue(null, "subdomains");
                    if (origin != null) {
                        this.appView.addWhiteListEntry(origin, (subdomains != null) && (subdomains.compareToIgnoreCase("true") == 0));
                    }
                }
                else if (strNode.equals("log")) {
                    String level = xml.getAttributeValue(null, "level");
                    LOG.i("CordovaLog", "Found log level %s", level);
                    if (level != null) {
                        LOG.setLogLevel(level);
                    }
                }
                else if (strNode.equals("preference")) {
                    String name = xml.getAttributeValue(null, "name");
                    String value = xml.getAttributeValue(null, "value");
                    String readonlyString = xml.getAttributeValue(null, "readonly");

                    boolean readonly = (readonlyString != null &&
                                        readonlyString.equals("true"));

                    LOG.i("CordovaLog", "Found preference for %s", name);

                    preferences.add(new PreferenceNode(name, value, readonly));
                }
            }
            try {
                eventType = xml.next();
            } catch (XmlPullParserException e) {
                e.printStackTrace();
            } catch (IOException e) {
                e.printStackTrace();
            }
        }
    }

    

    /**
     * Determine if URL is in approved list of URLs to load.
     * 
     * @param url
     * @return
     */
    public boolean isUrlWhiteListed(String url) {
        // Check to see if we have matched url previously
        return this.appView.isUrlWhiteListed(url);
    }
    
    /*
     * URL stack manipulators
     */
    
    
    
    /* 
     * Hook in DroidGap for menu plugins
     * 
     */
    
    @Override
    public boolean onCreateOptionsMenu(Menu menu)
    {
        this.postMessage("onCreateOptionsMenu", menu);
        return super.onCreateOptionsMenu(menu);
    }
    
    @Override
    public boolean onPrepareOptionsMenu(Menu menu)
    {
        this.postMessage("onPrepareOptionsMenu", menu);
        return super.onPrepareOptionsMenu(menu);
    }
    
    @Override
    public boolean onOptionsItemSelected(MenuItem item)
    {
        this.postMessage("onOptionsItemSelected", item);
        return true;
    }

    public Context getContext() {
      return this;
    }

    public void bindBackButton(boolean override) {
      // TODO Auto-generated method stub
      this.bound = override;
    }

    public boolean isBackButtonBound() {
      // TODO Auto-generated method stub
      return this.bound;
    }

<<<<<<< HEAD
    public boolean backHistory() {
      return appView.backHistory();
    }

    public void showWebPage(String url, boolean openExternal,
        boolean clearHistory, HashMap<String, Object> params) {
      appView.showWebPage(url, openExternal, clearHistory, params);
    }

=======
    protected Dialog splashDialog;
    
    /**
     * Removes the Dialog that displays the splash screen
     */
    public void removeSplashScreen() {
        if (splashDialog != null) {
            splashDialog.dismiss();
            splashDialog = null;
        }
    }
     
    /**
     * Shows the splash screen over the full Activity
     */
    protected void showSplashScreen(int time) {
        // Get reference to display
        Display display = getWindowManager().getDefaultDisplay();
        
        // Create the layout for the dialog
        LinearLayout root = new LinearLayout(this);
        root.setMinimumHeight(display.getHeight());
        root.setMinimumWidth(display.getWidth());
        root.setOrientation(LinearLayout.VERTICAL);
        root.setBackgroundColor(this.getIntegerProperty("backgroundColor", Color.BLACK));
        root.setLayoutParams(new LinearLayout.LayoutParams(ViewGroup.LayoutParams.FILL_PARENT, 
                ViewGroup.LayoutParams.FILL_PARENT, 0.0F));
        root.setBackgroundResource(this.splashscreen);

        // Create and show the dialog
        splashDialog = new Dialog(this, android.R.style.Theme_Translucent_NoTitleBar);       
        splashDialog.setContentView(root);
        splashDialog.setCancelable(false);
        splashDialog.show();
     
        // Set Runnable to remove splash screen just in case
        final Handler handler = new Handler();
        handler.postDelayed(new Runnable() {
          public void run() {
            removeSplashScreen();
          }
        }, time);
    }
>>>>>>> c8461110
}<|MERGE_RESOLUTION|>--- conflicted
+++ resolved
@@ -1096,7 +1096,6 @@
       return this.bound;
     }
 
-<<<<<<< HEAD
     public boolean backHistory() {
       return appView.backHistory();
     }
@@ -1106,7 +1105,6 @@
       appView.showWebPage(url, openExternal, clearHistory, params);
     }
 
-=======
     protected Dialog splashDialog;
     
     /**
@@ -1150,5 +1148,4 @@
           }
         }, time);
     }
->>>>>>> c8461110
 }