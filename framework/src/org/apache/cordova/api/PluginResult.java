--- conflicted
+++ resolved
@@ -24,16 +24,15 @@
 //import android.util.Log;
 
 public class PluginResult {
-<<<<<<< HEAD
     private final int status;
     private final String message;
     private boolean keepCallback = false;
-
+    
     public PluginResult(Status status) {
         this.status = status.ordinal();
         this.message = "'" + PluginResult.StatusMessages[this.status] + "'";
     }
-
+    
     public PluginResult(Status status, String message) {
         this.status = status.ordinal();
         this.message = JSONObject.quote(message);
@@ -51,23 +50,23 @@
 
     public PluginResult(Status status, int i) {
         this.status = status.ordinal();
-        this.message = "" + i;
+        this.message = ""+i;
     }
 
     public PluginResult(Status status, float f) {
         this.status = status.ordinal();
-        this.message = "" + f;
+        this.message = ""+f;
     }
 
     public PluginResult(Status status, boolean b) {
         this.status = status.ordinal();
-        this.message = "" + b;
+        this.message = ""+b;
     }
-
+    
     public void setKeepCallback(boolean b) {
         this.keepCallback = b;
     }
-
+    
     public int getStatus() {
         return status;
     }
@@ -75,36 +74,36 @@
     public String getMessage() {
         return message;
     }
-
+    
     public boolean getKeepCallback() {
         return this.keepCallback;
     }
-
+    
     public String getJSONString() {
-        return "{status:" + this.status + ",message:" + this.message + ",keepCallback:" + this.keepCallback + "}";
+        return "{\"status\":" + this.status + ",\"message\":" + this.message + ",\"keepCallback\":" + this.keepCallback + "}";
     }
-
+    
     public String toSuccessCallbackString(String callbackId) {
-        return "cordova.callbackSuccess('" + callbackId + "'," + this.getJSONString() + ");";
+        return "cordova.callbackSuccess('"+callbackId+"',"+this.getJSONString()+");";
     }
-
+    
     public String toErrorCallbackString(String callbackId) {
-        return "cordova.callbackError('" + callbackId + "', " + this.getJSONString() + ");";
+        return "cordova.callbackError('"+callbackId+"', " + this.getJSONString()+ ");";
     }
-
+    
     public static String[] StatusMessages = new String[] {
-            "No result",
-            "OK",
-            "Class not found",
-            "Illegal access",
-            "Instantiation error",
-            "Malformed url",
-            "IO error",
-            "Invalid action",
-            "JSON error",
-            "Error"
+        "No result",
+        "OK",
+        "Class not found",
+        "Illegal access",
+        "Instantiation error",
+        "Malformed url",
+        "IO error",
+        "Invalid action",
+        "JSON error",
+        "Error"
     };
-
+    
     public enum Status {
         NO_RESULT,
         OK,
@@ -117,98 +116,4 @@
         JSON_EXCEPTION,
         ERROR
     }
-=======
-	private final int status;
-	private final String message;
-	private boolean keepCallback = false;
-	
-	public PluginResult(Status status) {
-		this.status = status.ordinal();
-		this.message = "'" + PluginResult.StatusMessages[this.status] + "'";
-	}
-	
-	public PluginResult(Status status, String message) {
-		this.status = status.ordinal();
-		this.message = JSONObject.quote(message);
-	}
-
-	public PluginResult(Status status, JSONArray message) {
-		this.status = status.ordinal();
-		this.message = message.toString();
-	}
-
-	public PluginResult(Status status, JSONObject message) {
-		this.status = status.ordinal();
-		this.message = message.toString();
-	}
-
-	public PluginResult(Status status, int i) {
-		this.status = status.ordinal();
-		this.message = ""+i;
-	}
-
-	public PluginResult(Status status, float f) {
-		this.status = status.ordinal();
-		this.message = ""+f;
-	}
-
-	public PluginResult(Status status, boolean b) {
-		this.status = status.ordinal();
-		this.message = ""+b;
-	}
-	
-	public void setKeepCallback(boolean b) {
-		this.keepCallback = b;
-	}
-	
-	public int getStatus() {
-		return status;
-	}
-
-	public String getMessage() {
-		return message;
-	}
-	
-	public boolean getKeepCallback() {
-		return this.keepCallback;
-	}
-	
-	public String getJSONString() {
-		return "{\"status\":" + this.status + ",\"message\":" + this.message + ",\"keepCallback\":" + this.keepCallback + "}";
-	}
-	
-	public String toSuccessCallbackString(String callbackId) {
-		return "cordova.callbackSuccess('"+callbackId+"',"+this.getJSONString()+");";
-	}
-	
-	public String toErrorCallbackString(String callbackId) {
-		return "cordova.callbackError('"+callbackId+"', " + this.getJSONString()+ ");";
-	}
-	
-	public static String[] StatusMessages = new String[] {
-		"No result",
-		"OK",
-		"Class not found",
-		"Illegal access",
-		"Instantiation error",
-		"Malformed url",
-		"IO error",
-		"Invalid action",
-		"JSON error",
-		"Error"
-	};
-	
-	public enum Status {
-		NO_RESULT,
-		OK,
-		CLASS_NOT_FOUND_EXCEPTION,
-		ILLEGAL_ACCESS_EXCEPTION,
-		INSTANTIATION_EXCEPTION,
-		MALFORMED_URL_EXCEPTION,
-		IO_EXCEPTION,
-		INVALID_ACTION,
-		JSON_EXCEPTION,
-		ERROR
-	}
->>>>>>> 24e5c24d
 }