--- conflicted
+++ resolved
@@ -417,25 +417,11 @@
     protected void onActivityResult(int requestCode, int resultCode, Intent intent) {
         LOG.d(TAG, "Incoming Result. Request code = " + requestCode);
         super.onActivityResult(requestCode, resultCode, intent);
-<<<<<<< HEAD
-        Log.d(TAG, "Request code = " + requestCode);
-        if (appView != null && requestCode == AndroidChromeClient.FILECHOOSER_RESULTCODE) {
-            Uri result = intent == null || resultCode != Activity.RESULT_OK ? null : intent.getData();
-            appView.onFilePickerResult(result);
-        }
-=======
->>>>>>> 62c1c5f3
         CordovaPlugin callback = this.activityResultCallback;
         if(callback == null && initCallbackClass != null) {
             // The application was restarted, but had defined an initial callback
             // before being shut down.
-<<<<<<< HEAD
-            //this.activityResultCallback = appView.pluginManager.getPlugin(initCallbackClass);
-            this.activityResultCallback = appView.getPluginManager().getPlugin(initCallbackClass);
-            callback = this.activityResultCallback;
-=======
-            callback = appView.pluginManager.getPlugin(initCallbackClass);
->>>>>>> 62c1c5f3
+            callback = appView.getPluginManager().getPlugin(initCallbackClass);
         }
         initCallbackClass = null;
         activityResultCallback = null;
