/*
       Licensed to the Apache Software Foundation (ASF) under one
       or more contributor license agreements.  See the NOTICE file
       distributed with this work for additional information
       regarding copyright ownership.  The ASF licenses this file
       to you under the Apache License, Version 2.0 (the
       "License"); you may not use this file except in compliance
       with the License.  You may obtain a copy of the License at

         http://www.apache.org/licenses/LICENSE-2.0

       Unless required by applicable law or agreed to in writing,
       software distributed under the License is distributed on an
       "AS IS" BASIS, WITHOUT WARRANTIES OR CONDITIONS OF ANY
       KIND, either express or implied.  See the License for the
       specific language governing permissions and limitations
       under the License.
*/
package org.apache.cordova;

import java.lang.reflect.Constructor;
import java.lang.reflect.InvocationTargetException;
import java.util.ArrayList;
import java.util.Locale;
import java.util.concurrent.ExecutorService;
import java.util.concurrent.Executors;

import org.json.JSONArray;
import org.json.JSONException;
import org.json.JSONObject;

import android.app.Activity;
import android.app.AlertDialog;
import android.content.Context;
import android.content.DialogInterface;
import android.content.Intent;
import android.graphics.Color;
import android.media.AudioManager;
import android.net.Uri;
import android.os.Bundle;
import android.util.Log;
import android.view.Display;
import android.view.Menu;
import android.view.MenuItem;
import android.view.View;
import android.view.ViewGroup;
import android.view.ViewParent;
import android.view.Window;
import android.view.WindowManager;
import android.webkit.WebViewClient;
import android.widget.LinearLayout;

/**
 * This class is the main Android activity that represents the Cordova
 * application. It should be extended by the user to load the specific
 * html file that contains the application.
 *
 * As an example:
 * 
 * <pre>
 *     package org.apache.cordova.examples;
 *
 *     import android.os.Bundle;
 *     import org.apache.cordova.*;
 *
 *     public class Example extends CordovaActivity {
 *       &#64;Override
 *       public void onCreate(Bundle savedInstanceState) {
 *         super.onCreate(savedInstanceState);
 *         super.init();
 *         // Load your application
 *         loadUrl(launchUrl);
 *       }
 *     }
 * </pre>
 * 
 * Cordova xml configuration: Cordova uses a configuration file at 
 * res/xml/config.xml to specify its settings. See "The config.xml File"
 * guide in cordova-docs at http://cordova.apache.org/docs for the documentation
 * for the configuration. The use of the set*Property() methods is
 * deprecated in favor of the config.xml file.
 *
 */
public class CordovaActivity extends Activity implements CordovaInterface {
    public static String TAG = "CordovaActivity";

    // The webview for our app
    protected CordovaWebView appView;

<<<<<<< HEAD
    protected ProgressDialog spinnerDialog = null;
=======
    @Deprecated // unused.
    protected CordovaWebViewClient webViewClient;

    @Deprecated // Will be removed. Use findViewById() to retrieve views.
    protected LinearLayout root;

>>>>>>> ba140a8a
    private final ExecutorService threadPool = Executors.newCachedThreadPool();

    private static int ACTIVITY_STARTING = 0;
    private static int ACTIVITY_RUNNING = 1;
    private static int ACTIVITY_EXITING = 2;
    private int activityState = 0;  // 0=starting, 1=running (after 1st resume), 2=shutting down

    // Plugin to call when activity result is received
    protected CordovaPlugin activityResultCallback = null;
    protected boolean activityResultKeepRunning;

    /*
     * The variables below are used to cache some of the activity properties.
     */

    // Draw a splash screen using an image located in the drawable resource directory.
    @Deprecated // Use "SplashScreen" preference instead.
    protected int splashscreen = 0;
<<<<<<< HEAD
=======
    @Deprecated // Use "SplashScreenDelay" preference instead.
    protected int splashscreenTime = -1;
>>>>>>> ba140a8a

    // LoadUrl timeout value in msec (default of 20 sec)
    protected int loadUrlTimeoutValue = 20000;

    // Keep app running when pause is received. (default = true)
    // If true, then the JavaScript and native code continue to run in the background
    // when another application (activity) is started.
    protected boolean keepRunning = true;

    private String initCallbackClass;

    // Read from config.xml:
    protected CordovaPreferences preferences;
    protected Whitelist internalWhitelist;
    protected Whitelist externalWhitelist;
    protected String launchUrl;
    protected ArrayList<PluginEntry> pluginEntries;

    /**
     * Called when the activity is first created.
     */
    @Override
    public void onCreate(Bundle savedInstanceState) {
        LOG.i(TAG, "Apache Cordova native platform version " + CordovaWebView.CORDOVA_VERSION + " is starting");
        LOG.d(TAG, "CordovaActivity.onCreate()");

        // need to activate preferences before super.onCreate to avoid "requestFeature() must be called before adding content" exception
        loadConfig();
        if(!preferences.getBoolean("ShowTitle", false))
        {
            getWindow().requestFeature(Window.FEATURE_NO_TITLE);
        }
        
        if(preferences.getBoolean("SetFullscreen", false))
        {
            Log.d(TAG, "The SetFullscreen configuration is deprecated in favor of Fullscreen, and will be removed in a future version.");
            getWindow().setFlags(WindowManager.LayoutParams.FLAG_FULLSCREEN,
                    WindowManager.LayoutParams.FLAG_FULLSCREEN);
        } else if (preferences.getBoolean("Fullscreen", false)) {
            getWindow().setFlags(WindowManager.LayoutParams.FLAG_FULLSCREEN,
                    WindowManager.LayoutParams.FLAG_FULLSCREEN);
        } else {
            getWindow().setFlags(WindowManager.LayoutParams.FLAG_FORCE_NOT_FULLSCREEN,
                    WindowManager.LayoutParams.FLAG_FORCE_NOT_FULLSCREEN);
        }

        super.onCreate(savedInstanceState);

        if(savedInstanceState != null)
        {
            initCallbackClass = savedInstanceState.getString("callbackClass");
        }
    }
    
    protected void init() {
        appView = makeWebView();

        // TODO: Have the views set this themselves.
        if (preferences.getBoolean("DisallowOverscroll", false)) {
            appView.getView().setOverScrollMode(View.OVER_SCROLL_NEVER);
        }
        createViews();

        // Wire the hardware volume controls to control media if desired.
        String volumePref = preferences.getString("DefaultVolumeStream", "");
        if ("media".equals(volumePref.toLowerCase(Locale.ENGLISH))) {
            setVolumeControlStream(AudioManager.STREAM_MUSIC);
        }
    }

    @SuppressWarnings("deprecation")
    protected void loadConfig() {
        ConfigXmlParser parser = new ConfigXmlParser();
        parser.parse(this);
        preferences = parser.getPreferences();
        preferences.setPreferencesBundle(getIntent().getExtras());
        preferences.copyIntoIntentExtras(this);
        internalWhitelist = parser.getInternalWhitelist();
        externalWhitelist = parser.getExternalWhitelist();
        launchUrl = parser.getLaunchUrl();
        pluginEntries = parser.getPluginEntries();
        Config.parser = parser;
    }

    @SuppressWarnings("deprecation")
    protected void createViews() {
        // This builds the view.  We could probably get away with NOT having a LinearLayout, but I like having a bucket!
        Display display = getWindowManager().getDefaultDisplay();
        int width = display.getWidth();
        int height = display.getHeight();

        LinearLayoutSoftKeyboardDetect root = new LinearLayoutSoftKeyboardDetect(this, width, height);
        root.setOrientation(LinearLayout.VERTICAL);
        root.setLayoutParams(new LinearLayout.LayoutParams(ViewGroup.LayoutParams.MATCH_PARENT,
                ViewGroup.LayoutParams.MATCH_PARENT, 0.0F));

        appView.getView().setId(100);
        appView.getView().setLayoutParams(new LinearLayout.LayoutParams(
                ViewGroup.LayoutParams.MATCH_PARENT,
                ViewGroup.LayoutParams.MATCH_PARENT,
                1.0F));

<<<<<<< HEAD
        // Add web view but make it invisible while loading URL
        appView.getView().setVisibility(View.INVISIBLE);
=======
>>>>>>> ba140a8a
        // need to remove appView from any existing parent before invoking root.addView(appView)
        ViewParent parent = appView.getView().getParent();
        if ((parent != null) && (parent != root)) {
            LOG.d(TAG, "removing appView from existing parent");
            ViewGroup parentGroup = (ViewGroup) parent;
            parentGroup.removeView(appView.getView());
        }
        root.addView(appView.getView());
        setContentView(root);

        int backgroundColor = preferences.getInteger("BackgroundColor", Color.BLACK);
        root.setBackgroundColor(backgroundColor);
    }

    /**
     * Get the Android activity.
     */
    @Override public Activity getActivity() {
        return this;
    }

    /**
     * Construct the default web view object.
     *
     * This is intended to be overridable by subclasses of CordovaIntent which
     * require a more specialized web view.
     */
    protected CordovaWebView makeWebView() {
<<<<<<< HEAD
        String r = preferences.getString("webView", null);
        CordovaWebView ret = null;
        if (r != null) {
            try {
                Class<?> webViewClass = Class.forName(r);
                Constructor<?> constructor = webViewClass.getConstructor(Context.class);
                ret = (CordovaWebView) constructor.newInstance((Context)this);
            } catch (ClassNotFoundException e) {
                e.printStackTrace();
            } catch (InstantiationException e) {
                e.printStackTrace();
            } catch (IllegalAccessException e) {
                e.printStackTrace();
            } catch (IllegalArgumentException e) {
                e.printStackTrace();
            } catch (InvocationTargetException e) {
                e.printStackTrace();
            } catch (NoSuchMethodException e) {
                e.printStackTrace();
            }
=======
        return new CordovaWebView(CordovaActivity.this);
    }

    /**
     * Construct the client for the default web view object.
     *
     * This is intended to be overridable by subclasses of CordovaIntent which
     * require a more specialized web view.
     *
     * @param webView the default constructed web view object
     */
    protected CordovaWebViewClient makeWebViewClient(CordovaWebView webView) {
        return webView.makeWebViewClient(this);
    }

    /**
     * Construct the chrome client for the default web view object.
     *
     * This is intended to be overridable by subclasses of CordovaIntent which
     * require a more specialized web view.
     *
     * @param webView the default constructed web view object
     */
    protected CordovaChromeClient makeChromeClient(CordovaWebView webView) {
        return webView.makeWebChromeClient(this);
    }

    public void init() {
        this.init(appView, null, null);
    }

    @SuppressLint("NewApi")
    @Deprecated // Call init() instead and override makeWebView() to customize.
    public void init(CordovaWebView webView, CordovaWebViewClient webViewClient, CordovaChromeClient webChromeClient) {
        LOG.d(TAG, "CordovaActivity.init()");

        if (splashscreenTime >= 0) {
            preferences.set("SplashScreenDelay", splashscreenTime);
        }
        if (splashscreen != 0) {
            preferences.set("SplashDrawableId", splashscreen);
        }

        appView = webView != null ? webView : makeWebView();
        if (appView.pluginManager == null) {
            appView.init(this, webViewClient != null ? webViewClient : makeWebViewClient(appView),
                    webChromeClient != null ? webChromeClient : makeChromeClient(appView),
                    pluginEntries, internalWhitelist, externalWhitelist, preferences);
>>>>>>> ba140a8a
        }
            
        if (ret == null) {
            // If all else fails, return a default WebView
            ret = new AndroidWebView(this);
        }
        ret.init(this, pluginEntries, internalWhitelist, externalWhitelist, preferences);
        return ret;
    }

    /**
     * Load the url into the webview.
     */
    public void loadUrl(String url, int splashscreenTime) {
        if (appView == null) {
            init();
        }
<<<<<<< HEAD
        String splash = preferences.getString("SplashScreen", null);
        if(splashscreenTime > 0 && splash != null)
        {
            this.splashscreen = getResources().getIdentifier(splash, "drawable", getClass().getPackage().getName());;
            if(this.splashscreen != 0)
            {
                this.showSplashScreen(splashscreenTime);
            }
        }
        
        // If keepRunning
        this.keepRunning = preferences.getBoolean("KeepRunning", true);

        //Check if the view is attached to anything
        if(appView.getView().getParent() != null)
        {
            // Then load the spinner
            this.loadSpinner();
        }
        //Load the correct splashscreen
        if(this.splashscreen != 0)
        {
            appView.getPluginManager().postMessage("splashscreen", "show");
        }
        this.appView.loadUrlIntoView(url, true);
=======
        // If keepRunning
        this.keepRunning = preferences.getBoolean("KeepRunning", true);

        appView.loadUrlIntoView(url, true);
>>>>>>> ba140a8a
    }

    /**
     * Load the url into the webview after waiting for period of time.
     * This is used to display the splashscreen for certain amount of time.
     *
     * @param url
     * @param time              The number of ms to wait before loading webview
     */
<<<<<<< HEAD
    public void loadUrl(final String url) {
        if (appView == null) {
            init();
        }
        this.loadUrl(url, preferences.getInteger("SplashScreenDelay", 3000));
=======
    @Deprecated // Use loadUrl(String url) instead.
    public void loadUrl(final String url, int time) {

        this.splashscreenTime = time;
        this.loadUrl(url);
>>>>>>> ba140a8a
    }

    /**
     * Called when the system is about to start resuming a previous activity.
     */
    @Override
    protected void onPause() {
        super.onPause();

        LOG.d(TAG, "Paused the application!");

        // Don't process pause if shutting down, since onDestroy() will be called
        if (this.activityState == ACTIVITY_EXITING) {
            return;
        }

        if (this.appView == null) {
            return;
        }
        else
        {
            this.appView.handlePause(this.keepRunning);
        }
    }

    /**
     * Called when the activity receives a new intent
     **/
    @Override
    protected void onNewIntent(Intent intent) {
        super.onNewIntent(intent);
        //Forward to plugins
        if (this.appView != null)
           this.appView.onNewIntent(intent);
    }

    /**
     * Called when the activity will start interacting with the user.
     */
    @Override
    protected void onResume() {
        super.onResume();
        LOG.d(TAG, "Resuming the App");
        
        if (this.activityState == ACTIVITY_STARTING) {
            this.activityState = ACTIVITY_RUNNING;
            return;
        }

        if (this.appView == null) {
            return;
        }
        // Force window to have focus, so application always
        // receive user input. Workaround for some devices (Samsung Galaxy Note 3 at least)
        this.getWindow().getDecorView().requestFocus();

        this.appView.handleResume(this.keepRunning, this.activityResultKeepRunning);

        // If app doesn't want to run in background
        if (!this.keepRunning || this.activityResultKeepRunning) {

            // Restore multitasking state
            if (this.activityResultKeepRunning) {
                this.keepRunning = this.activityResultKeepRunning;
                this.activityResultKeepRunning = false;
            }
        }
    }

    /**
     * The final call you receive before your activity is destroyed.
     */
    @Override
    public void onDestroy() {
        LOG.d(TAG, "CordovaActivity.onDestroy()");
        super.onDestroy();

        if (this.appView != null) {
            appView.handleDestroy();
        }
        else {
            this.activityState = ACTIVITY_EXITING; 
        }
    }

    /**
     * Show the spinner.  Must be called from the UI thread.
     *
     * @param title         Title of the dialog
     * @param message       The message of the dialog
     */
    @Deprecated // Call this directly on SplashScreen plugin instead.
    public void spinnerStart(final String title, final String message) {
        JSONArray args = new JSONArray();
        args.put(title);
        args.put(message);
        doSplashScreenAction("spinnerStart", args);
    }

    /**
     * Stop spinner - Must be called from UI thread
     */
    @Deprecated // Call this directly on SplashScreen plugin instead.
    public void spinnerStop() {
        doSplashScreenAction("spinnerStop", null);
    }

    /**
     * End this activity by calling finish for activity
     */
    public void endActivity() {
        finish();
    }
    
    @Override
    public void finish() {
        this.activityState = ACTIVITY_EXITING;
        super.finish();
    }


    /**
     * Launch an activity for which you would like a result when it finished. When this activity exits,
     * your onActivityResult() method will be called.
     *
     * @param command           The command object
     * @param intent            The intent to start
     * @param requestCode       The request code that is passed to callback to identify the activity
     */
    public void startActivityForResult(CordovaPlugin command, Intent intent, int requestCode) {
        this.activityResultCallback = command;
        this.activityResultKeepRunning = this.keepRunning;

        // If multitasking turned on, then disable it for activities that return results
        if (command != null) {
            this.keepRunning = false;
        }

        // Start activity
        super.startActivityForResult(intent, requestCode);
    }

    /**
     * Called when an activity you launched exits, giving you the requestCode you started it with,
     * the resultCode it returned, and any additional data from it.
     *
     * @param requestCode       The request code originally supplied to startActivityForResult(),
     *                          allowing you to identify who this result came from.
     * @param resultCode        The integer result code returned by the child activity through its setResult().
     * @param data              An Intent, which can return result data to the caller (various data can be attached to Intent "extras").
     */
    @Override
    protected void onActivityResult(int requestCode, int resultCode, Intent intent) {
        LOG.d(TAG, "Incoming Result");
        super.onActivityResult(requestCode, resultCode, intent);
        Log.d(TAG, "Request code = " + requestCode);
        if (appView != null && requestCode == AndroidChromeClient.FILECHOOSER_RESULTCODE) {
            Uri result = intent == null || resultCode != Activity.RESULT_OK ? null : intent.getData();
            appView.onFilePickerResult(result);
        }
        CordovaPlugin callback = this.activityResultCallback;
        if(callback == null && initCallbackClass != null) {
            // The application was restarted, but had defined an initial callback
            // before being shut down.
            //this.activityResultCallback = appView.pluginManager.getPlugin(initCallbackClass);
            this.activityResultCallback = appView.getPluginManager().getPlugin(initCallbackClass);
            callback = this.activityResultCallback;
        }
        if(callback != null) {
            LOG.d(TAG, "We have a callback to send this result to");
            callback.onActivityResult(requestCode, resultCode, intent);
        }
    }

    public void setActivityResultCallback(CordovaPlugin plugin) {
        this.activityResultCallback = plugin;
    }

    /**
     * Report an error to the host application. These errors are unrecoverable (i.e. the main resource is unavailable).
     * The errorCode parameter corresponds to one of the ERROR_* constants.
     *
     * @param errorCode    The error code corresponding to an ERROR_* value.
     * @param description  A String describing the error.
     * @param failingUrl   The url that failed to load.
     */
    public void onReceivedError(final int errorCode, final String description, final String failingUrl) {
        final CordovaActivity me = this;

        // If errorUrl specified, then load it
        final String errorUrl = preferences.getString("errorUrl", null);
        if ((errorUrl != null) && (errorUrl.startsWith("file://") || internalWhitelist.isUrlWhiteListed(errorUrl)) && (!failingUrl.equals(errorUrl))) {
            // Load URL on UI thread
            me.runOnUiThread(new Runnable() {
                public void run() {
                    me.appView.showWebPage(errorUrl, false, true, null);
                }
            });
        }
        // If not, then display error dialog
        else {
            final boolean exit = !(errorCode == WebViewClient.ERROR_HOST_LOOKUP);
            me.runOnUiThread(new Runnable() {
                public void run() {
                    if (exit) {
                        me.appView.getView().setVisibility(View.GONE);
                        me.displayError("Application Error", description + " (" + failingUrl + ")", "OK", exit);
                    }
                }
            });
        }
    }

    /**
     * Display an error dialog and optionally exit application.
     */
    public void displayError(final String title, final String message, final String button, final boolean exit) {
        final CordovaActivity me = this;
        me.runOnUiThread(new Runnable() {
            public void run() {
                try {
                    AlertDialog.Builder dlg = new AlertDialog.Builder(me);
                    dlg.setMessage(message);
                    dlg.setTitle(title);
                    dlg.setCancelable(false);
                    dlg.setPositiveButton(button,
                            new AlertDialog.OnClickListener() {
                                public void onClick(DialogInterface dialog, int which) {
                                    dialog.dismiss();
                                    if (exit) {
                                        me.endActivity();
                                    }
                                }
                            });
                    dlg.create();
                    dlg.show();
                } catch (Exception e) {
                    finish();
                }
            }
        });
    }

    /*
     * Hook in Cordova for menu plugins
     */
    @Override
    public boolean onCreateOptionsMenu(Menu menu) {
        if (appView != null) {
            appView.getPluginManager().postMessage("onCreateOptionsMenu", menu);
        }
        return super.onCreateOptionsMenu(menu);
    }

    @Override
    public boolean onPrepareOptionsMenu(Menu menu) {
        if (appView != null) {
            appView.getPluginManager().postMessage("onPrepareOptionsMenu", menu);
        }
        return true;
    }

    @Override
    public boolean onOptionsItemSelected(MenuItem item) {
        if (appView != null) {
            appView.getPluginManager().postMessage("onOptionsItemSelected", item);
        }
        return true;
    }

    private void doSplashScreenAction(String action, JSONArray args) {
        CordovaPlugin p = appView.pluginManager.getPlugin("org.apache.cordova.splashscreeninternal");
        if (p != null) {
            args = args == null ? new JSONArray() : args;
            try {
                p.execute(action, args, null);
            } catch (JSONException e) {
                e.printStackTrace();
            }
        }
    }

    /**
     * Removes the Dialog that displays the splash screen
     */
    @Deprecated
    public void removeSplashScreen() {
        doSplashScreenAction("hide", null);
    }

    /**
     * Shows the splash screen over the full Activity
     */
    @SuppressWarnings("deprecation")
    @Deprecated
    protected void showSplashScreen(final int time) {
        preferences.set("SplashScreenDelay", time);
        doSplashScreenAction("show", null);
    }

    /**
     * Called when a message is sent to plugin.
     *
     * @param id            The message id
     * @param data          The message data
     * @return              Object or null
     */
    public Object onMessage(String id, Object data) {
        if (!"onScrollChanged".equals(id)) {
            LOG.d(TAG, "onMessage(" + id + "," + data + ")");
        }

<<<<<<< HEAD
        if ("splashscreen".equals(id)) {
            if ("hide".equals(data.toString())) {
                this.removeSplashScreen();
            }
            else {
                // If the splash dialog is showing don't try to show it again
                if (this.splashDialog == null || !this.splashDialog.isShowing()) {
                    String splashResource = preferences.getString("SplashScreen", null);
                    if (splashResource != null) {
                        splashscreen = getResources().getIdentifier(splashResource, "drawable", getClass().getPackage().getName());
                    }
                    this.showSplashScreen(preferences.getInteger("SplashScreenDelay", 3000));
                }
            }
        }
        else if ("spinner".equals(id)) {
            if ("stop".equals(data.toString())) {
                this.spinnerStop();
                this.appView.getView().setVisibility(View.VISIBLE);
            }
        }
        else if ("onReceivedError".equals(id)) {
=======
        if ("onReceivedError".equals(id)) {
>>>>>>> ba140a8a
            JSONObject d = (JSONObject) data;
            try {
                this.onReceivedError(d.getInt("errorCode"), d.getString("description"), d.getString("url"));
            } catch (JSONException e) {
                e.printStackTrace();
            }
        }
        else if ("exit".equals(id)) {
            this.endActivity();
        }
        return null;
    }

    public ExecutorService getThreadPool() {
        return threadPool;
    }
    
    protected void onSaveInstanceState(Bundle outState)
    {
        super.onSaveInstanceState(outState);
        if(this.activityResultCallback != null)
        {
            String cClass = this.activityResultCallback.getClass().getName();
            outState.putString("callbackClass", cClass);
        }
    }
}<|MERGE_RESOLUTION|>--- conflicted
+++ resolved
@@ -87,16 +87,6 @@
     // The webview for our app
     protected CordovaWebView appView;
 
-<<<<<<< HEAD
-    protected ProgressDialog spinnerDialog = null;
-=======
-    @Deprecated // unused.
-    protected CordovaWebViewClient webViewClient;
-
-    @Deprecated // Will be removed. Use findViewById() to retrieve views.
-    protected LinearLayout root;
-
->>>>>>> ba140a8a
     private final ExecutorService threadPool = Executors.newCachedThreadPool();
 
     private static int ACTIVITY_STARTING = 0;
@@ -111,15 +101,6 @@
     /*
      * The variables below are used to cache some of the activity properties.
      */
-
-    // Draw a splash screen using an image located in the drawable resource directory.
-    @Deprecated // Use "SplashScreen" preference instead.
-    protected int splashscreen = 0;
-<<<<<<< HEAD
-=======
-    @Deprecated // Use "SplashScreenDelay" preference instead.
-    protected int splashscreenTime = -1;
->>>>>>> ba140a8a
 
     // LoadUrl timeout value in msec (default of 20 sec)
     protected int loadUrlTimeoutValue = 20000;
@@ -222,11 +203,6 @@
                 ViewGroup.LayoutParams.MATCH_PARENT,
                 1.0F));
 
-<<<<<<< HEAD
-        // Add web view but make it invisible while loading URL
-        appView.getView().setVisibility(View.INVISIBLE);
-=======
->>>>>>> ba140a8a
         // need to remove appView from any existing parent before invoking root.addView(appView)
         ViewParent parent = appView.getView().getParent();
         if ((parent != null) && (parent != root)) {
@@ -255,7 +231,6 @@
      * require a more specialized web view.
      */
     protected CordovaWebView makeWebView() {
-<<<<<<< HEAD
         String r = preferences.getString("webView", null);
         CordovaWebView ret = null;
         if (r != null) {
@@ -276,58 +251,8 @@
             } catch (NoSuchMethodException e) {
                 e.printStackTrace();
             }
-=======
-        return new CordovaWebView(CordovaActivity.this);
-    }
-
-    /**
-     * Construct the client for the default web view object.
-     *
-     * This is intended to be overridable by subclasses of CordovaIntent which
-     * require a more specialized web view.
-     *
-     * @param webView the default constructed web view object
-     */
-    protected CordovaWebViewClient makeWebViewClient(CordovaWebView webView) {
-        return webView.makeWebViewClient(this);
-    }
-
-    /**
-     * Construct the chrome client for the default web view object.
-     *
-     * This is intended to be overridable by subclasses of CordovaIntent which
-     * require a more specialized web view.
-     *
-     * @param webView the default constructed web view object
-     */
-    protected CordovaChromeClient makeChromeClient(CordovaWebView webView) {
-        return webView.makeWebChromeClient(this);
-    }
-
-    public void init() {
-        this.init(appView, null, null);
-    }
-
-    @SuppressLint("NewApi")
-    @Deprecated // Call init() instead and override makeWebView() to customize.
-    public void init(CordovaWebView webView, CordovaWebViewClient webViewClient, CordovaChromeClient webChromeClient) {
-        LOG.d(TAG, "CordovaActivity.init()");
-
-        if (splashscreenTime >= 0) {
-            preferences.set("SplashScreenDelay", splashscreenTime);
-        }
-        if (splashscreen != 0) {
-            preferences.set("SplashDrawableId", splashscreen);
-        }
-
-        appView = webView != null ? webView : makeWebView();
-        if (appView.pluginManager == null) {
-            appView.init(this, webViewClient != null ? webViewClient : makeWebViewClient(appView),
-                    webChromeClient != null ? webChromeClient : makeChromeClient(appView),
-                    pluginEntries, internalWhitelist, externalWhitelist, preferences);
->>>>>>> ba140a8a
-        }
-            
+        }
+
         if (ret == null) {
             // If all else fails, return a default WebView
             ret = new AndroidWebView(this);
@@ -339,64 +264,15 @@
     /**
      * Load the url into the webview.
      */
-    public void loadUrl(String url, int splashscreenTime) {
+    public void loadUrl(String url) {
         if (appView == null) {
             init();
         }
-<<<<<<< HEAD
-        String splash = preferences.getString("SplashScreen", null);
-        if(splashscreenTime > 0 && splash != null)
-        {
-            this.splashscreen = getResources().getIdentifier(splash, "drawable", getClass().getPackage().getName());;
-            if(this.splashscreen != 0)
-            {
-                this.showSplashScreen(splashscreenTime);
-            }
-        }
-        
+
         // If keepRunning
         this.keepRunning = preferences.getBoolean("KeepRunning", true);
 
-        //Check if the view is attached to anything
-        if(appView.getView().getParent() != null)
-        {
-            // Then load the spinner
-            this.loadSpinner();
-        }
-        //Load the correct splashscreen
-        if(this.splashscreen != 0)
-        {
-            appView.getPluginManager().postMessage("splashscreen", "show");
-        }
-        this.appView.loadUrlIntoView(url, true);
-=======
-        // If keepRunning
-        this.keepRunning = preferences.getBoolean("KeepRunning", true);
-
         appView.loadUrlIntoView(url, true);
->>>>>>> ba140a8a
-    }
-
-    /**
-     * Load the url into the webview after waiting for period of time.
-     * This is used to display the splashscreen for certain amount of time.
-     *
-     * @param url
-     * @param time              The number of ms to wait before loading webview
-     */
-<<<<<<< HEAD
-    public void loadUrl(final String url) {
-        if (appView == null) {
-            init();
-        }
-        this.loadUrl(url, preferences.getInteger("SplashScreenDelay", 3000));
-=======
-    @Deprecated // Use loadUrl(String url) instead.
-    public void loadUrl(final String url, int time) {
-
-        this.splashscreenTime = time;
-        this.loadUrl(url);
->>>>>>> ba140a8a
     }
 
     /**
@@ -480,28 +356,6 @@
         else {
             this.activityState = ACTIVITY_EXITING; 
         }
-    }
-
-    /**
-     * Show the spinner.  Must be called from the UI thread.
-     *
-     * @param title         Title of the dialog
-     * @param message       The message of the dialog
-     */
-    @Deprecated // Call this directly on SplashScreen plugin instead.
-    public void spinnerStart(final String title, final String message) {
-        JSONArray args = new JSONArray();
-        args.put(title);
-        args.put(message);
-        doSplashScreenAction("spinnerStart", args);
-    }
-
-    /**
-     * Stop spinner - Must be called from UI thread
-     */
-    @Deprecated // Call this directly on SplashScreen plugin instead.
-    public void spinnerStop() {
-        doSplashScreenAction("spinnerStop", null);
     }
 
     /**
@@ -667,36 +521,6 @@
         return true;
     }
 
-    private void doSplashScreenAction(String action, JSONArray args) {
-        CordovaPlugin p = appView.pluginManager.getPlugin("org.apache.cordova.splashscreeninternal");
-        if (p != null) {
-            args = args == null ? new JSONArray() : args;
-            try {
-                p.execute(action, args, null);
-            } catch (JSONException e) {
-                e.printStackTrace();
-            }
-        }
-    }
-
-    /**
-     * Removes the Dialog that displays the splash screen
-     */
-    @Deprecated
-    public void removeSplashScreen() {
-        doSplashScreenAction("hide", null);
-    }
-
-    /**
-     * Shows the splash screen over the full Activity
-     */
-    @SuppressWarnings("deprecation")
-    @Deprecated
-    protected void showSplashScreen(final int time) {
-        preferences.set("SplashScreenDelay", time);
-        doSplashScreenAction("show", null);
-    }
-
     /**
      * Called when a message is sent to plugin.
      *
@@ -709,32 +533,7 @@
             LOG.d(TAG, "onMessage(" + id + "," + data + ")");
         }
 
-<<<<<<< HEAD
-        if ("splashscreen".equals(id)) {
-            if ("hide".equals(data.toString())) {
-                this.removeSplashScreen();
-            }
-            else {
-                // If the splash dialog is showing don't try to show it again
-                if (this.splashDialog == null || !this.splashDialog.isShowing()) {
-                    String splashResource = preferences.getString("SplashScreen", null);
-                    if (splashResource != null) {
-                        splashscreen = getResources().getIdentifier(splashResource, "drawable", getClass().getPackage().getName());
-                    }
-                    this.showSplashScreen(preferences.getInteger("SplashScreenDelay", 3000));
-                }
-            }
-        }
-        else if ("spinner".equals(id)) {
-            if ("stop".equals(data.toString())) {
-                this.spinnerStop();
-                this.appView.getView().setVisibility(View.VISIBLE);
-            }
-        }
-        else if ("onReceivedError".equals(id)) {
-=======
         if ("onReceivedError".equals(id)) {
->>>>>>> ba140a8a
             JSONObject d = (JSONObject) data;
             try {
                 this.onReceivedError(d.getInt("errorCode"), d.getString("description"), d.getString("url"));
