/*
       Licensed to the Apache Software Foundation (ASF) under one
       or more contributor license agreements.  See the NOTICE file
       distributed with this work for additional information
       regarding copyright ownership.  The ASF licenses this file
       to you under the Apache License, Version 2.0 (the
       "License"); you may not use this file except in compliance
       with the License.  You may obtain a copy of the License at

         http://www.apache.org/licenses/LICENSE-2.0

       Unless required by applicable law or agreed to in writing,
       software distributed under the License is distributed on an
       "AS IS" BASIS, WITHOUT WARRANTIES OR CONDITIONS OF ANY
       KIND, either express or implied.  See the License for the
       specific language governing permissions and limitations
       under the License.
*/
package org.apache.cordova;

import android.content.Context;
import android.media.AudioManager;
import java.util.ArrayList;

<<<<<<< HEAD
//import org.apache.cordova.api.LOG;
=======
>>>>>>> d3e24b0c
import org.apache.cordova.api.Plugin;
import org.apache.cordova.api.PluginResult;
import org.json.JSONArray;
import org.json.JSONException;
import java.util.HashMap;

/**
 * This class called by CordovaActivity to play and record audio.
 * The file can be local or over a network using http.
 *
 * Audio formats supported (tested):
 * 	.mp3, .wav
 *
 * Local audio files must reside in one of two places:
 * 		android_asset: 		file name must start with /android_asset/sound.mp3
 * 		sdcard:				file name is just sound.mp3
 */
public class AudioHandler extends Plugin {

    public static String TAG = "AudioHandler";
<<<<<<< HEAD
    HashMap<String, AudioPlayer> players;	// Audio player object
=======
    HashMap<String,AudioPlayer> players;	// Audio player object
>>>>>>> d3e24b0c
    ArrayList<AudioPlayer> pausedForPhone;     // Audio players that were paused when phone call came in

    /**
     * Constructor.
     */
    public AudioHandler() {
<<<<<<< HEAD
        this.players = new HashMap<String, AudioPlayer>();
=======
        this.players = new HashMap<String,AudioPlayer>();
>>>>>>> d3e24b0c
        this.pausedForPhone = new ArrayList<AudioPlayer>();
    }

    /**
     * Executes the request and returns PluginResult.
<<<<<<< HEAD
     * 
=======
     *
>>>>>>> d3e24b0c
     * @param action 		The action to execute.
     * @param args 			JSONArry of arguments for the plugin.
     * @param callbackId	The callback id used when calling back into JavaScript.
     * @return 				A PluginResult object with a status and message.
     */
    public PluginResult execute(String action, JSONArray args, String callbackId) {
        PluginResult.Status status = PluginResult.Status.OK;
        String result = "";

        try {
            if (action.equals("startRecordingAudio")) {
                this.startRecordingAudio(args.getString(0), args.getString(1));
            }
            else if (action.equals("stopRecordingAudio")) {
                this.stopRecordingAudio(args.getString(0));
            }
            else if (action.equals("startPlayingAudio")) {
                this.startPlayingAudio(args.getString(0), args.getString(1));
            }
            else if (action.equals("seekToAudio")) {
                this.seekToAudio(args.getString(0), args.getInt(1));
            }
            else if (action.equals("pausePlayingAudio")) {
                this.pausePlayingAudio(args.getString(0));
            }
            else if (action.equals("stopPlayingAudio")) {
                this.stopPlayingAudio(args.getString(0));
            } else if (action.equals("setVolume")) {
<<<<<<< HEAD
                try {
                    this.setVolume(args.getString(0), Float.parseFloat(args.getString(1)));
                } catch (NumberFormatException nfe) {
                    //no-op
                }
=======
               try {
                   this.setVolume(args.getString(0), Float.parseFloat(args.getString(1)));
               } catch (NumberFormatException nfe) {
                   //no-op
               }
>>>>>>> d3e24b0c
            } else if (action.equals("getCurrentPositionAudio")) {
                float f = this.getCurrentPositionAudio(args.getString(0));
                return new PluginResult(status, f);
            }
            else if (action.equals("getDurationAudio")) {
                float f = this.getDurationAudio(args.getString(0), args.getString(1));
                return new PluginResult(status, f);
            }
            else if (action.equals("release")) {
                boolean b = this.release(args.getString(0));
                return new PluginResult(status, b);
            }
            return new PluginResult(status, result);
        } catch (JSONException e) {
            e.printStackTrace();
            return new PluginResult(PluginResult.Status.JSON_EXCEPTION);
        }
    }

    /**
     * Identifies if action to be executed returns a value and should be run synchronously.
<<<<<<< HEAD
     * 
=======
     *
>>>>>>> d3e24b0c
     * @param action	The action to execute
     * @return			T=returns value
     */
    public boolean isSynch(String action) {
        if (action.equals("getCurrentPositionAudio")) {
            return true;
        }
        else if (action.equals("getDurationAudio")) {
            return true;
        }
        return false;
    }

    /**
     * Stop all audio players and recorders.
     */
    public void onDestroy() {
        for (AudioPlayer audio : this.players.values()) {
            audio.destroy();
        }
        this.players.clear();
    }

    /**
     * Called when a message is sent to plugin.
     *
     * @param id            The message id
     * @param data          The message data
     * @return              Object to stop propagation or null
     */
<<<<<<< HEAD
    public Object onMessage(String id, Object data) {
=======
    public void onMessage(String id, Object data) {
>>>>>>> d3e24b0c

        // If phone message
        if (id.equals("telephone")) {

            // If phone ringing, then pause playing
            if ("ringing".equals(data) || "offhook".equals(data)) {

                // Get all audio players and pause them
                for (AudioPlayer audio : this.players.values()) {
                    if (audio.getState() == AudioPlayer.MEDIA_RUNNING) {
                        this.pausedForPhone.add(audio);
                        audio.pausePlaying();
                    }
                }

            }

            // If phone idle, then resume playing those players we paused
            else if ("idle".equals(data)) {
                for (AudioPlayer audio : this.pausedForPhone) {
                    audio.startPlaying(null);
                }
                this.pausedForPhone.clear();
            }
        }
        return null;
    }

    //--------------------------------------------------------------------------
    // LOCAL METHODS
    //--------------------------------------------------------------------------

    /**
     * Release the audio player instance to save memory.
<<<<<<< HEAD
     * 
=======
     *
>>>>>>> d3e24b0c
     * @param id				The id of the audio player
     */
    private boolean release(String id) {
        if (!this.players.containsKey(id)) {
            return false;
        }
        AudioPlayer audio = this.players.get(id);
        this.players.remove(id);
        audio.destroy();
        return true;
    }

    /**
     * Start recording and save the specified file.
<<<<<<< HEAD
     * 
=======
     *
>>>>>>> d3e24b0c
     * @param id				The id of the audio player
     * @param file				The name of the file
     */
    public void startRecordingAudio(String id, String file) {
        // If already recording, then just return;
        if (this.players.containsKey(id)) {
            return;
        }
        AudioPlayer audio = new AudioPlayer(this, id);
        this.players.put(id, audio);
        audio.startRecording(file);
    }

    /**
     * Stop recording and save to the file specified when recording started.
<<<<<<< HEAD
     * 
=======
     *
>>>>>>> d3e24b0c
     * @param id				The id of the audio player
     */
    public void stopRecordingAudio(String id) {
        AudioPlayer audio = this.players.get(id);
        if (audio != null) {
            audio.stopRecording();
            this.players.remove(id);
        }
    }

    /**
     * Start or resume playing audio file.
<<<<<<< HEAD
     * 
=======
     *
>>>>>>> d3e24b0c
     * @param id				The id of the audio player
     * @param file				The name of the audio file.
     */
    public void startPlayingAudio(String id, String file) {
        AudioPlayer audio = this.players.get(id);
        if (audio == null) {
            audio = new AudioPlayer(this, id);
            this.players.put(id, audio);
        }
        audio.startPlaying(file);
    }

    /**
     * Seek to a location.
<<<<<<< HEAD
     * 
     * 
=======
     *
     *
>>>>>>> d3e24b0c
     * @param id				The id of the audio player
     * @param miliseconds		int: number of milliseconds to skip 1000 = 1 second
     */
    public void seekToAudio(String id, int milliseconds) {
        AudioPlayer audio = this.players.get(id);
        if (audio != null) {
            audio.seekToPlaying(milliseconds);
        }
    }

    /**
     * Pause playing.
<<<<<<< HEAD
     * 
=======
     *
>>>>>>> d3e24b0c
     * @param id				The id of the audio player
     */
    public void pausePlayingAudio(String id) {
        AudioPlayer audio = this.players.get(id);
        if (audio != null) {
            audio.pausePlaying();
        }
    }

    /**
     * Stop playing the audio file.
<<<<<<< HEAD
     * 
=======
     *
>>>>>>> d3e24b0c
     * @param id				The id of the audio player
     */
    public void stopPlayingAudio(String id) {
        AudioPlayer audio = this.players.get(id);
        if (audio != null) {
            audio.stopPlaying();
            //audio.destroy();
            //this.players.remove(id);
        }
    }

    /**
     * Get current position of playback.
<<<<<<< HEAD
     * 
=======
     *
>>>>>>> d3e24b0c
     * @param id				The id of the audio player
     * @return 					position in msec
     */
    public float getCurrentPositionAudio(String id) {
        AudioPlayer audio = this.players.get(id);
        if (audio != null) {
<<<<<<< HEAD
            return (audio.getCurrentPosition() / 1000.0f);
=======
            return(audio.getCurrentPosition()/1000.0f);
>>>>>>> d3e24b0c
        }
        return -1;
    }

    /**
     * Get the duration of the audio file.
<<<<<<< HEAD
     * 
=======
     *
>>>>>>> d3e24b0c
     * @param id				The id of the audio player
     * @param file				The name of the audio file.
     * @return					The duration in msec.
     */
    public float getDurationAudio(String id, String file) {

        // Get audio file
        AudioPlayer audio = this.players.get(id);
        if (audio != null) {
<<<<<<< HEAD
            return (audio.getDuration(file));
=======
            return(audio.getDuration(file));
>>>>>>> d3e24b0c
        }

        // If not already open, then open the file
        else {
            audio = new AudioPlayer(this, id);
            this.players.put(id, audio);
<<<<<<< HEAD
            return (audio.getDuration(file));
=======
            return(audio.getDuration(file));
>>>>>>> d3e24b0c
        }
    }

    /**
     * Set the audio device to be used for playback.
     *
     * @param output			1=earpiece, 2=speaker
     */
    @SuppressWarnings("deprecation")
    public void setAudioOutputDevice(int output) {
<<<<<<< HEAD
        AudioManager audiMgr = (AudioManager) this.ctx.getActivity().getSystemService(Context.AUDIO_SERVICE);
=======
        AudioManager audiMgr = (AudioManager) this.ctx.getSystemService(Context.AUDIO_SERVICE);
>>>>>>> d3e24b0c
        if (output == 2) {
            audiMgr.setRouting(AudioManager.MODE_NORMAL, AudioManager.ROUTE_SPEAKER, AudioManager.ROUTE_ALL);
        }
        else if (output == 1) {
            audiMgr.setRouting(AudioManager.MODE_NORMAL, AudioManager.ROUTE_EARPIECE, AudioManager.ROUTE_ALL);
        }
        else {
            System.out.println("AudioHandler.setAudioOutputDevice() Error: Unknown output device.");
        }
    }

    /**
     * Get the audio device to be used for playback.
     *
     * @return					1=earpiece, 2=speaker
     */
    @SuppressWarnings("deprecation")
    public int getAudioOutputDevice() {
<<<<<<< HEAD
        AudioManager audiMgr = (AudioManager) this.ctx.getActivity().getSystemService(Context.AUDIO_SERVICE);
=======
        AudioManager audiMgr = (AudioManager) this.ctx.getSystemService(Context.AUDIO_SERVICE);
>>>>>>> d3e24b0c
        if (audiMgr.getRouting(AudioManager.MODE_NORMAL) == AudioManager.ROUTE_EARPIECE) {
            return 1;
        }
        else if (audiMgr.getRouting(AudioManager.MODE_NORMAL) == AudioManager.ROUTE_SPEAKER) {
            return 2;
        }
        else {
            return -1;
        }
    }

    /**
     * Set the volume for an audio device
     *
     * @param id				The id of the audio player
     * @param volume            Volume to adjust to 0.0f - 1.0f
     */
    public void setVolume(String id, float volume) {
        AudioPlayer audio = this.players.get(id);
        if (audio != null) {
            audio.setVolume(volume);
        } else {
            System.out.println("AudioHandler.setVolume() Error: Unknown Audio Player " + id);
        }
    }
}<|MERGE_RESOLUTION|>--- conflicted
+++ resolved
@@ -22,10 +22,6 @@
 import android.media.AudioManager;
 import java.util.ArrayList;
 
-<<<<<<< HEAD
-//import org.apache.cordova.api.LOG;
-=======
->>>>>>> d3e24b0c
 import org.apache.cordova.api.Plugin;
 import org.apache.cordova.api.PluginResult;
 import org.json.JSONArray;
@@ -46,32 +42,19 @@
 public class AudioHandler extends Plugin {
 
     public static String TAG = "AudioHandler";
-<<<<<<< HEAD
     HashMap<String, AudioPlayer> players;	// Audio player object
-=======
-    HashMap<String,AudioPlayer> players;	// Audio player object
->>>>>>> d3e24b0c
     ArrayList<AudioPlayer> pausedForPhone;     // Audio players that were paused when phone call came in
 
     /**
      * Constructor.
      */
     public AudioHandler() {
-<<<<<<< HEAD
         this.players = new HashMap<String, AudioPlayer>();
-=======
-        this.players = new HashMap<String,AudioPlayer>();
->>>>>>> d3e24b0c
         this.pausedForPhone = new ArrayList<AudioPlayer>();
     }
 
     /**
      * Executes the request and returns PluginResult.
-<<<<<<< HEAD
-     * 
-=======
-     *
->>>>>>> d3e24b0c
      * @param action 		The action to execute.
      * @param args 			JSONArry of arguments for the plugin.
      * @param callbackId	The callback id used when calling back into JavaScript.
@@ -100,19 +83,11 @@
             else if (action.equals("stopPlayingAudio")) {
                 this.stopPlayingAudio(args.getString(0));
             } else if (action.equals("setVolume")) {
-<<<<<<< HEAD
-                try {
-                    this.setVolume(args.getString(0), Float.parseFloat(args.getString(1)));
-                } catch (NumberFormatException nfe) {
-                    //no-op
-                }
-=======
                try {
                    this.setVolume(args.getString(0), Float.parseFloat(args.getString(1)));
                } catch (NumberFormatException nfe) {
                    //no-op
                }
->>>>>>> d3e24b0c
             } else if (action.equals("getCurrentPositionAudio")) {
                 float f = this.getCurrentPositionAudio(args.getString(0));
                 return new PluginResult(status, f);
@@ -134,11 +109,6 @@
 
     /**
      * Identifies if action to be executed returns a value and should be run synchronously.
-<<<<<<< HEAD
-     * 
-=======
-     *
->>>>>>> d3e24b0c
      * @param action	The action to execute
      * @return			T=returns value
      */
@@ -169,11 +139,7 @@
      * @param data          The message data
      * @return              Object to stop propagation or null
      */
-<<<<<<< HEAD
     public Object onMessage(String id, Object data) {
-=======
-    public void onMessage(String id, Object data) {
->>>>>>> d3e24b0c
 
         // If phone message
         if (id.equals("telephone")) {
@@ -208,11 +174,6 @@
 
     /**
      * Release the audio player instance to save memory.
-<<<<<<< HEAD
-     * 
-=======
-     *
->>>>>>> d3e24b0c
      * @param id				The id of the audio player
      */
     private boolean release(String id) {
@@ -227,11 +188,6 @@
 
     /**
      * Start recording and save the specified file.
-<<<<<<< HEAD
-     * 
-=======
-     *
->>>>>>> d3e24b0c
      * @param id				The id of the audio player
      * @param file				The name of the file
      */
@@ -247,11 +203,6 @@
 
     /**
      * Stop recording and save to the file specified when recording started.
-<<<<<<< HEAD
-     * 
-=======
-     *
->>>>>>> d3e24b0c
      * @param id				The id of the audio player
      */
     public void stopRecordingAudio(String id) {
@@ -264,11 +215,6 @@
 
     /**
      * Start or resume playing audio file.
-<<<<<<< HEAD
-     * 
-=======
-     *
->>>>>>> d3e24b0c
      * @param id				The id of the audio player
      * @param file				The name of the audio file.
      */
@@ -283,13 +229,6 @@
 
     /**
      * Seek to a location.
-<<<<<<< HEAD
-     * 
-     * 
-=======
-     *
-     *
->>>>>>> d3e24b0c
      * @param id				The id of the audio player
      * @param miliseconds		int: number of milliseconds to skip 1000 = 1 second
      */
@@ -302,11 +241,6 @@
 
     /**
      * Pause playing.
-<<<<<<< HEAD
-     * 
-=======
-     *
->>>>>>> d3e24b0c
      * @param id				The id of the audio player
      */
     public void pausePlayingAudio(String id) {
@@ -318,11 +252,6 @@
 
     /**
      * Stop playing the audio file.
-<<<<<<< HEAD
-     * 
-=======
-     *
->>>>>>> d3e24b0c
      * @param id				The id of the audio player
      */
     public void stopPlayingAudio(String id) {
@@ -336,33 +265,19 @@
 
     /**
      * Get current position of playback.
-<<<<<<< HEAD
-     * 
-=======
-     *
->>>>>>> d3e24b0c
      * @param id				The id of the audio player
      * @return 					position in msec
      */
     public float getCurrentPositionAudio(String id) {
         AudioPlayer audio = this.players.get(id);
         if (audio != null) {
-<<<<<<< HEAD
             return (audio.getCurrentPosition() / 1000.0f);
-=======
-            return(audio.getCurrentPosition()/1000.0f);
->>>>>>> d3e24b0c
         }
         return -1;
     }
 
     /**
      * Get the duration of the audio file.
-<<<<<<< HEAD
-     * 
-=======
-     *
->>>>>>> d3e24b0c
      * @param id				The id of the audio player
      * @param file				The name of the audio file.
      * @return					The duration in msec.
@@ -372,22 +287,14 @@
         // Get audio file
         AudioPlayer audio = this.players.get(id);
         if (audio != null) {
-<<<<<<< HEAD
             return (audio.getDuration(file));
-=======
-            return(audio.getDuration(file));
->>>>>>> d3e24b0c
         }
 
         // If not already open, then open the file
         else {
             audio = new AudioPlayer(this, id);
             this.players.put(id, audio);
-<<<<<<< HEAD
             return (audio.getDuration(file));
-=======
-            return(audio.getDuration(file));
->>>>>>> d3e24b0c
         }
     }
 
@@ -398,11 +305,7 @@
      */
     @SuppressWarnings("deprecation")
     public void setAudioOutputDevice(int output) {
-<<<<<<< HEAD
         AudioManager audiMgr = (AudioManager) this.ctx.getActivity().getSystemService(Context.AUDIO_SERVICE);
-=======
-        AudioManager audiMgr = (AudioManager) this.ctx.getSystemService(Context.AUDIO_SERVICE);
->>>>>>> d3e24b0c
         if (output == 2) {
             audiMgr.setRouting(AudioManager.MODE_NORMAL, AudioManager.ROUTE_SPEAKER, AudioManager.ROUTE_ALL);
         }
@@ -421,11 +324,7 @@
      */
     @SuppressWarnings("deprecation")
     public int getAudioOutputDevice() {
-<<<<<<< HEAD
         AudioManager audiMgr = (AudioManager) this.ctx.getActivity().getSystemService(Context.AUDIO_SERVICE);
-=======
-        AudioManager audiMgr = (AudioManager) this.ctx.getSystemService(Context.AUDIO_SERVICE);
->>>>>>> d3e24b0c
         if (audiMgr.getRouting(AudioManager.MODE_NORMAL) == AudioManager.ROUTE_EARPIECE) {
             return 1;
         }
