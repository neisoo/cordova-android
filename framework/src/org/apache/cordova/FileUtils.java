/*
       Licensed to the Apache Software Foundation (ASF) under one
       or more contributor license agreements.  See the NOTICE file
       distributed with this work for additional information
       regarding copyright ownership.  The ASF licenses this file
       to you under the Apache License, Version 2.0 (the
       "License"); you may not use this file except in compliance
       with the License.  You may obtain a copy of the License at

         http://www.apache.org/licenses/LICENSE-2.0

       Unless required by applicable law or agreed to in writing,
       software distributed under the License is distributed on an
       "AS IS" BASIS, WITHOUT WARRANTIES OR CONDITIONS OF ANY
       KIND, either express or implied.  See the License for the
       specific language governing permissions and limitations
       under the License.
*/
package org.apache.cordova;

import java.io.*;
import java.net.MalformedURLException;
import java.net.URL;
import java.net.URLDecoder;
import java.nio.channels.FileChannel;

import org.apache.commons.codec.binary.Base64;
import org.apache.cordova.api.CordovaInterface;
import org.apache.cordova.api.Plugin;
import org.apache.cordova.api.PluginResult;
import org.apache.cordova.file.EncodingException;
import org.apache.cordova.file.FileExistsException;
import org.apache.cordova.file.InvalidModificationException;
import org.apache.cordova.file.NoModificationAllowedException;
import org.apache.cordova.file.TypeMismatchException;
import org.json.JSONArray;
import org.json.JSONException;
import org.json.JSONObject;

//import android.content.Context;
import android.database.Cursor;
import android.net.Uri;
import android.os.Environment;
import android.provider.MediaStore;
//import android.util.Log;
import android.webkit.MimeTypeMap;

//import android.app.Activity;

/**
 * This class provides SD card file and directory services to JavaScript.
 * Only files on the SD card can be accessed.
 */
public class FileUtils extends Plugin {
    @SuppressWarnings("unused")
    private static final String LOG_TAG = "FileUtils";
    private static final String _DATA = "_data";    // The column name where the file path is stored

    public static int NOT_FOUND_ERR = 1;
    public static int SECURITY_ERR = 2;
    public static int ABORT_ERR = 3;

    public static int NOT_READABLE_ERR = 4;
    public static int ENCODING_ERR = 5;
    public static int NO_MODIFICATION_ALLOWED_ERR = 6;
    public static int INVALID_STATE_ERR = 7;
    public static int SYNTAX_ERR = 8;
    public static int INVALID_MODIFICATION_ERR = 9;
    public static int QUOTA_EXCEEDED_ERR = 10;
    public static int TYPE_MISMATCH_ERR = 11;
    public static int PATH_EXISTS_ERR = 12;

    public static int TEMPORARY = 0;
    public static int PERSISTENT = 1;
    public static int RESOURCE = 2;
    public static int APPLICATION = 3;

    FileReader f_in;
    FileWriter f_out;

    /**
     * Constructor.
     */
    public FileUtils() {
    }

    /**
     * Executes the request and returns PluginResult.
     *
     * @param action 		The action to execute.
     * @param args 			JSONArry of arguments for the plugin.
     * @param callbackId	The callback id used when calling back into JavaScript.
     * @return 				A PluginResult object with a status and message.
     */
    public PluginResult execute(String action, JSONArray args, String callbackId) {
        PluginResult.Status status = PluginResult.Status.OK;
        String result = "";
        //System.out.println("FileUtils.execute("+action+")");

        try {
            if (action.equals("testSaveLocationExists")) {
                boolean b = DirectoryManager.testSaveLocationExists();
                return new PluginResult(status, b);
            }
            else if (action.equals("getFreeDiskSpace")) {
                long l = DirectoryManager.getFreeDiskSpace(false);
                return new PluginResult(status, l);
            }
            else if (action.equals("testFileExists")) {
                boolean b = DirectoryManager.testFileExists(args.getString(0));
                return new PluginResult(status, b);
            }
            else if (action.equals("testDirectoryExists")) {
                boolean b = DirectoryManager.testFileExists(args.getString(0));
                return new PluginResult(status, b);
            }
            else if (action.equals("readAsText")) {
                String s = this.readAsText(args.getString(0), args.getString(1));
                return new PluginResult(status, s);
            }
            else if (action.equals("readAsDataURL")) {
                String s = this.readAsDataURL(args.getString(0));
                return new PluginResult(status, s);
            }
            else if (action.equals("write")) {
                long fileSize = this.write(args.getString(0), args.getString(1), args.getInt(2));
                return new PluginResult(status, fileSize);
            }
            else if (action.equals("truncate")) {
                long fileSize = this.truncateFile(args.getString(0), args.getLong(1));
                return new PluginResult(status, fileSize);
            }
            else if (action.equals("requestFileSystem")) {
                long size = args.optLong(1);
                if (size != 0) {
                    if (size > (DirectoryManager.getFreeDiskSpace(true) * 1024)) {
                        return new PluginResult(PluginResult.Status.ERROR, FileUtils.QUOTA_EXCEEDED_ERR);
                    }
                }
                JSONObject obj = requestFileSystem(args.getInt(0));
                return new PluginResult(status, obj);
            }
            else if (action.equals("resolveLocalFileSystemURI")) {
                JSONObject obj = resolveLocalFileSystemURI(args.getString(0));
                return new PluginResult(status, obj);
            }
            else if (action.equals("getMetadata")) {
                return new PluginResult(status, getMetadata(args.getString(0)));
            }
            else if (action.equals("getFileMetadata")) {
                JSONObject obj = getFileMetadata(args.getString(0));
                return new PluginResult(status, obj);
            }
            else if (action.equals("getParent")) {
                JSONObject obj = getParent(args.getString(0));
                return new PluginResult(status, obj);
            }
            else if (action.equals("getDirectory")) {
                JSONObject obj = getFile(args.getString(0), args.getString(1), args.optJSONObject(2), true);
                return new PluginResult(status, obj);
            }
            else if (action.equals("getFile")) {
                JSONObject obj = getFile(args.getString(0), args.getString(1), args.optJSONObject(2), false);
                return new PluginResult(status, obj);
            }
            else if (action.equals("remove")) {
                boolean success;

                success = remove(args.getString(0));

                if (success) {
                    notifyDelete(args.getString(0));
                    return new PluginResult(status);
                } else {
                    return new PluginResult(PluginResult.Status.ERROR, FileUtils.NO_MODIFICATION_ALLOWED_ERR);
                }
            }
            else if (action.equals("removeRecursively")) {
                boolean success = removeRecursively(args.getString(0));
                if (success) {
                    return new PluginResult(status);
                } else {
                    return new PluginResult(PluginResult.Status.ERROR, FileUtils.NO_MODIFICATION_ALLOWED_ERR);
                }
            }
            else if (action.equals("moveTo")) {
                JSONObject entry = transferTo(args.getString(0), args.getString(1), args.getString(2), true);
                return new PluginResult(status, entry);
            }
            else if (action.equals("copyTo")) {
                JSONObject entry = transferTo(args.getString(0), args.getString(1), args.getString(2), false);
                return new PluginResult(status, entry);
            }
            else if (action.equals("readEntries")) {
                JSONArray entries = readEntries(args.getString(0));
                return new PluginResult(status, entries);
            }
            return new PluginResult(status, result);
        } catch (FileNotFoundException e) {
            return new PluginResult(PluginResult.Status.ERROR, FileUtils.NOT_FOUND_ERR);
        } catch (FileExistsException e) {
            return new PluginResult(PluginResult.Status.ERROR, FileUtils.PATH_EXISTS_ERR);
        } catch (NoModificationAllowedException e) {
            return new PluginResult(PluginResult.Status.ERROR, FileUtils.NO_MODIFICATION_ALLOWED_ERR);
        } catch (JSONException e) {
            return new PluginResult(PluginResult.Status.ERROR, FileUtils.NO_MODIFICATION_ALLOWED_ERR);
        } catch (InvalidModificationException e) {
            return new PluginResult(PluginResult.Status.ERROR, FileUtils.INVALID_MODIFICATION_ERR);
        } catch (MalformedURLException e) {
            return new PluginResult(PluginResult.Status.ERROR, FileUtils.ENCODING_ERR);
        } catch (IOException e) {
            return new PluginResult(PluginResult.Status.ERROR, FileUtils.INVALID_MODIFICATION_ERR);
        } catch (EncodingException e) {
            return new PluginResult(PluginResult.Status.ERROR, FileUtils.ENCODING_ERR);
        } catch (TypeMismatchException e) {
            return new PluginResult(PluginResult.Status.ERROR, FileUtils.TYPE_MISMATCH_ERR);
        }
    }

    /**
     * Need to check to see if we need to clean up the content store
     *
     * @param filePath the path to check
     */
    private void notifyDelete(String filePath) {
<<<<<<< HEAD
        String newFilePath = stripFileProtocol(filePath);
        int result = this.ctx.getContentResolver().delete(MediaStore.Images.Media.EXTERNAL_CONTENT_URI,
=======
        this.ctx.getActivity().getContentResolver().delete(MediaStore.Images.Media.EXTERNAL_CONTENT_URI,
>>>>>>> d683bd37
                MediaStore.Images.Media.DATA + " = ?",
                new String[] { filePath });
    }

    /**
     * Allows the user to look up the Entry for a file or directory referred to by a local URI.
     *
     * @param url of the file/directory to look up
     * @return a JSONObject representing a Entry from the filesystem
     * @throws MalformedURLException if the url is not valid
     * @throws FileNotFoundException if the file does not exist
     * @throws IOException if the user can't read the file
     * @throws JSONException
     */
    @SuppressWarnings("deprecation")
    private JSONObject resolveLocalFileSystemURI(String url) throws IOException, JSONException {
        String decoded = URLDecoder.decode(url, "UTF-8");

        File fp = null;

        // Handle the special case where you get an Android content:// uri.
        if (decoded.startsWith("content:")) {
            Cursor cursor = this.ctx.getActivity().managedQuery(Uri.parse(decoded), new String[] { MediaStore.Images.Media.DATA }, null, null, null);
            // Note: MediaStore.Images/Audio/Video.Media.DATA is always "_data"
            int column_index = cursor.getColumnIndexOrThrow(MediaStore.Images.Media.DATA);
            cursor.moveToFirst();
            fp = new File(cursor.getString(column_index));
        } else {
            // Test to see if this is a valid URL first
            @SuppressWarnings("unused")
            URL testUrl = new URL(decoded);

            if (decoded.startsWith("file://")) {
                int questionMark = decoded.indexOf("?");
                if (questionMark < 0) {
                    fp = new File(decoded.substring(7, decoded.length()));
                } else {
                    fp = new File(decoded.substring(7, questionMark));
                }
            } else {
                fp = new File(decoded);
            }
        }

        if (!fp.exists()) {
            throw new FileNotFoundException();
        }
        if (!fp.canRead()) {
            throw new IOException();
        }
        return getEntry(fp);
    }

    /**
     * Read the list of files from this directory.
     *
     * @param fileName the directory to read from
     * @return a JSONArray containing JSONObjects that represent Entry objects.
     * @throws FileNotFoundException if the directory is not found.
     * @throws JSONException
     */
    private JSONArray readEntries(String fileName) throws FileNotFoundException, JSONException {
        File fp = createFileObject(fileName);

        if (!fp.exists()) {
            // The directory we are listing doesn't exist so we should fail.
            throw new FileNotFoundException();
        }

        JSONArray entries = new JSONArray();

        if (fp.isDirectory()) {
            File[] files = fp.listFiles();
            for (int i = 0; i < files.length; i++) {
                entries.put(getEntry(files[i]));
            }
        }

        return entries;
    }

    /**
     * A setup method that handles the move/copy of files/directories
     *
     * @param fileName to be copied/moved
     * @param newParent is the location where the file will be copied/moved to
     * @param newName for the file directory to be called, if null use existing file name
     * @param move if false do a copy, if true do a move
     * @return a Entry object
     * @throws NoModificationAllowedException
     * @throws IOException
     * @throws InvalidModificationException
     * @throws EncodingException
     * @throws JSONException
     */
    private JSONObject transferTo(String fileName, String newParent, String newName, boolean move) throws JSONException, NoModificationAllowedException, IOException, InvalidModificationException, EncodingException {
        fileName = stripFileProtocol(fileName);
        newParent = stripFileProtocol(newParent);

        // Check for invalid file name
        if (newName != null && newName.contains(":")) {
            throw new EncodingException("Bad file name");
        }

        File source = new File(fileName);

        if (!source.exists()) {
            // The file/directory we are copying doesn't exist so we should fail.
            throw new FileNotFoundException("The source does not exist");
        }

        File destinationDir = new File(newParent);
        if (!destinationDir.exists()) {
            // The destination does not exist so we should fail.
            throw new FileNotFoundException("The source does not exist");
        }

        // Figure out where we should be copying to
        File destination = createDestination(newName, source, destinationDir);

        //Log.d(LOG_TAG, "Source: " + source.getAbsolutePath());
        //Log.d(LOG_TAG, "Destin: " + destination.getAbsolutePath());

        // Check to see if source and destination are the same file
        if (source.getAbsolutePath().equals(destination.getAbsolutePath())) {
            throw new InvalidModificationException("Can't copy a file onto itself");
        }

        if (source.isDirectory()) {
            if (move) {
                return moveDirectory(source, destination);
            } else {
                return copyDirectory(source, destination);
            }
        } else {
            if (move) {
                return moveFile(source, destination);
            } else {
                return copyFile(source, destination);
            }
        }
    }

    /**
     * Creates the destination File object based on name passed in
     *
     * @param newName for the file directory to be called, if null use existing file name
     * @param fp represents the source file
     * @param destination represents the destination file
     * @return a File object that represents the destination
     */
    private File createDestination(String newName, File fp, File destination) {
        File destFile = null;

        // I know this looks weird but it is to work around a JSON bug.
        if ("null".equals(newName) || "".equals(newName)) {
            newName = null;
        }

        if (newName != null) {
            destFile = new File(destination.getAbsolutePath() + File.separator + newName);
        } else {
            destFile = new File(destination.getAbsolutePath() + File.separator + fp.getName());
        }
        return destFile;
    }

    /**
     * Copy a file
     *
     * @param srcFile file to be copied
     * @param destFile destination to be copied to
     * @return a FileEntry object
     * @throws IOException
     * @throws InvalidModificationException
     * @throws JSONException
     */
    private JSONObject copyFile(File srcFile, File destFile) throws IOException, InvalidModificationException, JSONException {
        // Renaming a file to an existing directory should fail
        if (destFile.exists() && destFile.isDirectory()) {
            throw new InvalidModificationException("Can't rename a file to a directory");
        }

        FileChannel input = new FileInputStream(srcFile).getChannel();
        FileChannel output = new FileOutputStream(destFile).getChannel();

        input.transferTo(0, input.size(), output);

        input.close();
        output.close();

        /*
        if (srcFile.length() != destFile.length()) {
            return false;
        }
        */

        return getEntry(destFile);
    }

    /**
     * Copy a directory
     *
     * @param srcDir directory to be copied
     * @param destinationDir destination to be copied to
     * @return a DirectoryEntry object
     * @throws JSONException
     * @throws IOException
     * @throws NoModificationAllowedException
     * @throws InvalidModificationException
     */
    private JSONObject copyDirectory(File srcDir, File destinationDir) throws JSONException, IOException, NoModificationAllowedException, InvalidModificationException {
        // Renaming a file to an existing directory should fail
        if (destinationDir.exists() && destinationDir.isFile()) {
            throw new InvalidModificationException("Can't rename a file to a directory");
        }

        // Check to make sure we are not copying the directory into itself
        if (isCopyOnItself(srcDir.getAbsolutePath(), destinationDir.getAbsolutePath())) {
            throw new InvalidModificationException("Can't copy itself into itself");
        }

        // See if the destination directory exists. If not create it.
        if (!destinationDir.exists()) {
            if (!destinationDir.mkdir()) {
                // If we can't create the directory then fail
                throw new NoModificationAllowedException("Couldn't create the destination direcotry");
            }
        }

        for (File file : srcDir.listFiles()) {
            if (file.isDirectory()) {
                copyDirectory(file, destinationDir);
            } else {
                File destination = new File(destinationDir.getAbsoluteFile() + File.separator + file.getName());
                copyFile(file, destination);
            }
        }

        return getEntry(destinationDir);
    }

    /**
     * Check to see if the user attempted to copy an entry into its parent without changing its name,
     * or attempted to copy a directory into a directory that it contains directly or indirectly.
     *
     * @param srcDir
     * @param destinationDir
     * @return
     */
    private boolean isCopyOnItself(String src, String dest) {

        // This weird test is to determine if we are copying or moving a directory into itself.
        // Copy /sdcard/myDir to /sdcard/myDir-backup is okay but
        // Copy /sdcard/myDir to /sdcard/myDir/backup should thow an INVALID_MODIFICATION_ERR
        if (dest.startsWith(src) && dest.indexOf(File.separator, src.length() - 1) != -1) {
            return true;
        }

        return false;
    }

    /**
     * Move a file
     *
     * @param srcFile file to be copied
     * @param destFile destination to be copied to
     * @return a FileEntry object
     * @throws IOException
     * @throws InvalidModificationException
     * @throws JSONException
     */
    private JSONObject moveFile(File srcFile, File destFile) throws JSONException, InvalidModificationException {
        // Renaming a file to an existing directory should fail
        if (destFile.exists() && destFile.isDirectory()) {
            throw new InvalidModificationException("Can't rename a file to a directory");
        }

        // Try to rename the file
        if (!srcFile.renameTo(destFile)) {
            // Trying to rename the file failed.  Possibly because we moved across file system on the device.
            // Now we have to do things the hard way
            // 1) Copy all the old file
            // 2) delete the src file
        }

        return getEntry(destFile);
    }

    /**
     * Move a directory
     *
     * @param srcDir directory to be copied
     * @param destinationDir destination to be copied to
     * @return a DirectoryEntry object
     * @throws JSONException
     * @throws IOException
     * @throws InvalidModificationException
     */
    private JSONObject moveDirectory(File srcDir, File destinationDir) throws JSONException, InvalidModificationException {
        // Renaming a file to an existing directory should fail
        if (destinationDir.exists() && destinationDir.isFile()) {
            throw new InvalidModificationException("Can't rename a file to a directory");
        }

        // Check to make sure we are not copying the directory into itself
        if (isCopyOnItself(srcDir.getAbsolutePath(), destinationDir.getAbsolutePath())) {
            throw new InvalidModificationException("Can't move itself into itself");
        }

        // If the destination directory already exists and is empty then delete it.  This is according to spec.
        if (destinationDir.exists()) {
            if (destinationDir.list().length > 0) {
                throw new InvalidModificationException("directory is not empty");
            }
        }

        // Try to rename the directory
        if (!srcDir.renameTo(destinationDir)) {
            // Trying to rename the directory failed.  Possibly because we moved across file system on the device.
            // Now we have to do things the hard way
            // 1) Copy all the old files
            // 2) delete the src directory
        }

        return getEntry(destinationDir);
    }

    /**
     * Deletes a directory and all of its contents, if any. In the event of an error
     * [e.g. trying to delete a directory that contains a file that cannot be removed],
     * some of the contents of the directory may be deleted.
     * It is an error to attempt to delete the root directory of a filesystem.
     *
     * @param filePath the directory to be removed
     * @return a boolean representing success of failure
     * @throws FileExistsException
     */
    private boolean removeRecursively(String filePath) throws FileExistsException {
        File fp = createFileObject(filePath);

        // You can't delete the root directory.
        if (atRootDirectory(filePath)) {
            return false;
        }

        return removeDirRecursively(fp);
    }

    /**
     * Loops through a directory deleting all the files.
     *
     * @param directory to be removed
     * @return a boolean representing success of failure
     * @throws FileExistsException
     */
    private boolean removeDirRecursively(File directory) throws FileExistsException {
        if (directory.isDirectory()) {
            for (File file : directory.listFiles()) {
                removeDirRecursively(file);
            }
        }

        if (!directory.delete()) {
            throw new FileExistsException("could not delete: " + directory.getName());
        } else {
            return true;
        }
    }

    /**
     * Deletes a file or directory. It is an error to attempt to delete a directory that is not empty.
     * It is an error to attempt to delete the root directory of a filesystem.
     *
     * @param filePath file or directory to be removed
     * @return a boolean representing success of failure
     * @throws NoModificationAllowedException
     * @throws InvalidModificationException
     */
    private boolean remove(String filePath) throws NoModificationAllowedException, InvalidModificationException {
        File fp = createFileObject(filePath);

        // You can't delete the root directory.
        if (atRootDirectory(filePath)) {
            throw new NoModificationAllowedException("You can't delete the root directory");
        }

        // You can't delete a directory that is not empty
        if (fp.isDirectory() && fp.list().length > 0) {
            throw new InvalidModificationException("You can't delete a directory that is not empty.");
        }

        return fp.delete();
    }

    /**
     * Creates or looks up a file.
     *
     * @param dirPath base directory
     * @param fileName file/directory to lookup or create
     * @param options specify whether to create or not
     * @param directory if true look up directory, if false look up file
     * @return a Entry object
     * @throws FileExistsException
     * @throws IOException
     * @throws TypeMismatchException
     * @throws EncodingException
     * @throws JSONException
     */
    private JSONObject getFile(String dirPath, String fileName, JSONObject options, boolean directory) throws FileExistsException, IOException, TypeMismatchException, EncodingException, JSONException {
        boolean create = false;
        boolean exclusive = false;
        if (options != null) {
            create = options.optBoolean("create");
            if (create) {
                exclusive = options.optBoolean("exclusive");
            }
        }

        // Check for a ":" character in the file to line up with BB and iOS
        if (fileName.contains(":")) {
            throw new EncodingException("This file has a : in it's name");
        }

        File fp = createFileObject(dirPath, fileName);

        if (create) {
            if (exclusive && fp.exists()) {
                throw new FileExistsException("create/exclusive fails");
            }
            if (directory) {
                fp.mkdir();
            } else {
                fp.createNewFile();
            }
            if (!fp.exists()) {
                throw new FileExistsException("create fails");
            }
        }
        else {
            if (!fp.exists()) {
                throw new FileNotFoundException("path does not exist");
            }
            if (directory) {
                if (fp.isFile()) {
                    throw new TypeMismatchException("path doesn't exist or is file");
                }
            } else {
                if (fp.isDirectory()) {
                    throw new TypeMismatchException("path doesn't exist or is directory");
                }
            }
        }

        // Return the directory
        return getEntry(fp);
    }

    /**
     * If the path starts with a '/' just return that file object. If not construct the file
     * object from the path passed in and the file name.
     *
     * @param dirPath root directory
     * @param fileName new file name
     * @return
     */
    private File createFileObject(String dirPath, String fileName) {
        File fp = null;
        if (fileName.startsWith("/")) {
            fp = new File(fileName);
        } else {
            dirPath = stripFileProtocol(dirPath);
            fp = new File(dirPath + File.separator + fileName);
        }
        return fp;
    }

    /**
     * Look up the parent DirectoryEntry containing this Entry.
     * If this Entry is the root of its filesystem, its parent is itself.
     *
     * @param filePath
     * @return
     * @throws JSONException
     */
    private JSONObject getParent(String filePath) throws JSONException {
        filePath = stripFileProtocol(filePath);

        if (atRootDirectory(filePath)) {
            return getEntry(filePath);
        }
        return getEntry(new File(filePath).getParent());
    }

    /**
     * Checks to see if we are at the root directory.  Useful since we are
     * not allow to delete this directory.
     *
     * @param filePath to directory
     * @return true if we are at the root, false otherwise.
     */
    private boolean atRootDirectory(String filePath) {
        filePath = stripFileProtocol(filePath);

        if (filePath.equals(Environment.getExternalStorageDirectory().getAbsolutePath() + "/Android/data/" + ctx.getActivity().getPackageName() + "/cache") ||
                filePath.equals(Environment.getExternalStorageDirectory().getAbsolutePath()) ||
                filePath.equals("/data/data/" + ctx.getActivity().getPackageName())) {
            return true;
        }
        return false;
    }

    /**
     * This method removes the "file://" from the passed in filePath
     * 
     * @param filePath to be checked.
     * @return
     */
    private String stripFileProtocol(String filePath) {
        if (filePath.startsWith("file://")) {
            filePath = filePath.substring(7);
        }
        return filePath;
    }

    /**
     * Create a File object from the passed in path
     * 
     * @param filePath
     * @return
     */
    private File createFileObject(String filePath) {
        filePath = stripFileProtocol(filePath);

        File file = new File(filePath);
        return file;
    }

    /**
     * Look up metadata about this entry.
     *
     * @param filePath to entry
     * @return a long
     * @throws FileNotFoundException
     */
    private long getMetadata(String filePath) throws FileNotFoundException {
        File file = createFileObject(filePath);

        if (!file.exists()) {
            throw new FileNotFoundException("Failed to find file in getMetadata");
        }

        return file.lastModified();
    }

    /**
     * Returns a File that represents the current state of the file that this FileEntry represents.
     *
     * @param filePath to entry
     * @return returns a JSONObject represent a W3C File object
     * @throws FileNotFoundException
     * @throws JSONException
     */
    private JSONObject getFileMetadata(String filePath) throws FileNotFoundException, JSONException {
        File file = createFileObject(filePath);

        if (!file.exists()) {
            throw new FileNotFoundException("File: " + filePath + " does not exist.");
        }

        JSONObject metadata = new JSONObject();
        metadata.put("size", file.length());
        metadata.put("type", getMimeType(filePath));
        metadata.put("name", file.getName());
        metadata.put("fullPath", file.getAbsolutePath());
        metadata.put("lastModifiedDate", file.lastModified());

        return metadata;
    }

    /**
     * Requests a filesystem in which to store application data.
     *
     * @param type of file system requested
     * @return a JSONObject representing the file system
     * @throws IOException
     * @throws JSONException
     */
    private JSONObject requestFileSystem(int type) throws IOException, JSONException {
        JSONObject fs = new JSONObject();
        if (type == TEMPORARY) {
            File fp;
            fs.put("name", "temporary");
            if (Environment.getExternalStorageState().equals(Environment.MEDIA_MOUNTED)) {
                fp = new File(Environment.getExternalStorageDirectory().getAbsolutePath() +
                        "/Android/data/" + ctx.getActivity().getPackageName() + "/cache/");
                // Create the cache dir if it doesn't exist.
                fp.mkdirs();
                fs.put("root", getEntry(Environment.getExternalStorageDirectory().getAbsolutePath() +
                        "/Android/data/" + ctx.getActivity().getPackageName() + "/cache/"));
            } else {
                fp = new File("/data/data/" + ctx.getActivity().getPackageName() + "/cache/");
                // Create the cache dir if it doesn't exist.
                fp.mkdirs();
                fs.put("root", getEntry("/data/data/" + ctx.getActivity().getPackageName() + "/cache/"));
            }
        }
        else if (type == PERSISTENT) {
            fs.put("name", "persistent");
            if (Environment.getExternalStorageState().equals(Environment.MEDIA_MOUNTED)) {
                fs.put("root", getEntry(Environment.getExternalStorageDirectory()));
            } else {
                fs.put("root", getEntry("/data/data/" + ctx.getActivity().getPackageName()));
            }
        }
        else {
            throw new IOException("No filesystem of type requested");
        }

        return fs;
    }

    /**
     * Returns a JSON Object representing a directory on the device's file system
     *
     * @param path to the directory
     * @return
     * @throws JSONException
     */
    public JSONObject getEntry(File file) throws JSONException {
        JSONObject entry = new JSONObject();

        entry.put("isFile", file.isFile());
        entry.put("isDirectory", file.isDirectory());
        entry.put("name", file.getName());
        entry.put("fullPath", "file://" + file.getAbsolutePath());
        // I can't add the next thing it as it would be an infinite loop
        //entry.put("filesystem", null);

        return entry;
    }

    /**
     * Returns a JSON Object representing a directory on the device's file system
     *
     * @param path to the directory
     * @return
     * @throws JSONException
     */
    private JSONObject getEntry(String path) throws JSONException {
        return getEntry(new File(path));
    }

    /**
     * Identifies if action to be executed returns a value and should be run synchronously.
     *
     * @param action	The action to execute
     * @return			T=returns value
     */
    public boolean isSynch(String action) {
        if (action.equals("testSaveLocationExists")) {
            return true;
        }
        else if (action.equals("getFreeDiskSpace")) {
            return true;
        }
        else if (action.equals("testFileExists")) {
            return true;
        }
        else if (action.equals("testDirectoryExists")) {
            return true;
        }
        return false;
    }

    //--------------------------------------------------------------------------
    // LOCAL METHODS
    //--------------------------------------------------------------------------

    /**
     * Read content of text file.
     *
     * @param filename			The name of the file.
     * @param encoding			The encoding to return contents as.  Typical value is UTF-8.
     * 							(see http://www.iana.org/assignments/character-sets)
     * @return					Contents of file.
     * @throws FileNotFoundException, IOException
     */
    public String readAsText(String filename, String encoding) throws FileNotFoundException, IOException {
        byte[] bytes = new byte[1000];
        BufferedInputStream bis = new BufferedInputStream(getPathFromUri(filename), 1024);
        ByteArrayOutputStream bos = new ByteArrayOutputStream();
        int numRead = 0;
        while ((numRead = bis.read(bytes, 0, 1000)) >= 0) {
            bos.write(bytes, 0, numRead);
        }
        return new String(bos.toByteArray(), encoding);
    }

    /**
     * Read content of text file and return as base64 encoded data url.
     *
     * @param filename			The name of the file.
     * @return					Contents of file = data:<media type>;base64,<data>
     * @throws FileNotFoundException, IOException
     */
    public String readAsDataURL(String filename) throws FileNotFoundException, IOException {
        byte[] bytes = new byte[1000];
        BufferedInputStream bis = new BufferedInputStream(getPathFromUri(filename), 1024);
        ByteArrayOutputStream bos = new ByteArrayOutputStream();
        int numRead = 0;
        while ((numRead = bis.read(bytes, 0, 1000)) >= 0) {
            bos.write(bytes, 0, numRead);
        }

        // Determine content type from file name
        String contentType = null;
        if (filename.startsWith("content:")) {
            Uri fileUri = Uri.parse(filename);
            contentType = this.ctx.getActivity().getContentResolver().getType(fileUri);
        }
        else {
            contentType = getMimeType(filename);
        }

        byte[] base64 = Base64.encodeBase64(bos.toByteArray());
        String data = "data:" + contentType + ";base64," + new String(base64);
        return data;
    }

    /**
     * Looks up the mime type of a given file name.
     *
     * @param filename
     * @return a mime type
     */
    public static String getMimeType(String filename) {
        MimeTypeMap map = MimeTypeMap.getSingleton();
        return map.getMimeTypeFromExtension(MimeTypeMap.getFileExtensionFromUrl(filename));
    }

    /**
     * Write contents of file.
     *
     * @param filename			The name of the file.
     * @param data				The contents of the file.
     * @param offset			The position to begin writing the file.
     * @throws FileNotFoundException, IOException
     */
    /**/
    public long write(String filename, String data, int offset) throws FileNotFoundException, IOException {
        filename = stripFileProtocol(filename);

        boolean append = false;
        if (offset > 0) {
            this.truncateFile(filename, offset);
            append = true;
        }

        byte[] rawData = data.getBytes();
        ByteArrayInputStream in = new ByteArrayInputStream(rawData);
        FileOutputStream out = new FileOutputStream(filename, append);
        byte buff[] = new byte[rawData.length];
        in.read(buff, 0, buff.length);
        out.write(buff, 0, rawData.length);
        out.flush();
        out.close();

        return rawData.length;
    }

    /**
     * Truncate the file to size
     *
     * @param filename
     * @param size
     * @throws FileNotFoundException, IOException
     */
    private long truncateFile(String filename, long size) throws FileNotFoundException, IOException {
        filename = stripFileProtocol(filename);

        RandomAccessFile raf = new RandomAccessFile(filename, "rw");

        if (raf.length() >= size) {
            FileChannel channel = raf.getChannel();
            channel.truncate(size);
            return size;
        }

        return raf.length();
    }

    /**
     * Get an input stream based on file path or content:// uri
     *
     * @param path
     * @return an input stream
     * @throws FileNotFoundException
     */
    private InputStream getPathFromUri(String path) throws FileNotFoundException {
        if (path.startsWith("content")) {
            Uri uri = Uri.parse(path);
            return ctx.getActivity().getContentResolver().openInputStream(uri);
        }
        else {
            path = stripFileProtocol(path);
            return new FileInputStream(path);
        }
    }

    /**
     * Queries the media store to find out what the file path is for the Uri we supply
     *
     * @param contentUri the Uri of the audio/image/video
     * @param  ctx) the current applicaiton context
     * @return the full path to the file
     */
    @SuppressWarnings("deprecation")
    protected static String getRealPathFromURI(Uri contentUri, CordovaInterface ctx) {
        String[] proj = { _DATA };
        Cursor cursor = ctx.getActivity().managedQuery(contentUri, proj, null, null, null);
        int column_index = cursor.getColumnIndexOrThrow(_DATA);
        cursor.moveToFirst();
        return cursor.getString(column_index);
    }
}<|MERGE_RESOLUTION|>--- conflicted
+++ resolved
@@ -223,14 +223,10 @@
      * @param filePath the path to check
      */
     private void notifyDelete(String filePath) {
-<<<<<<< HEAD
         String newFilePath = stripFileProtocol(filePath);
         int result = this.ctx.getContentResolver().delete(MediaStore.Images.Media.EXTERNAL_CONTENT_URI,
-=======
-        this.ctx.getActivity().getContentResolver().delete(MediaStore.Images.Media.EXTERNAL_CONTENT_URI,
->>>>>>> d683bd37
-                MediaStore.Images.Media.DATA + " = ?",
-                new String[] { filePath });
+            MediaStore.Images.Media.DATA + " = ?",
+            new String[] { filePath });
     }
 
     /**
