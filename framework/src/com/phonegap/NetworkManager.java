package com.phonegap;

import org.apache.http.client.methods.HttpGet;
import org.apache.http.impl.client.DefaultHttpClient;

import android.content.Context;
import android.net.*;
import android.webkit.WebView;

public class NetworkManager {

	Context mCtx;
	WebView mView;
	ConnectivityManager sockMan;
	
	NetworkManager(Context ctx, WebView view)
	{
		mCtx = ctx;
		mView = view;
		sockMan = (ConnectivityManager) mCtx.getSystemService(Context.CONNECTIVITY_SERVICE);
	}
	
	public boolean isAvailable()
	{
		NetworkInfo info = sockMan.getActiveNetworkInfo();
		boolean conn = false;
		if(info != null)
			conn = info.isConnected();
		return conn;
	}
	
	public boolean isWifiActive()
	{
		NetworkInfo info = sockMan.getActiveNetworkInfo();
<<<<<<< HEAD
		String type = "";
		if (info!=null)
		{
			type = info.getTypeName();
=======
		if(info != null)
		{
			String type = info.getTypeName();
>>>>>>> c750109b
			return type.equals("WIFI");
		}
		return false;
	}
	
	public boolean isReachable(String uri)
	{
		if (uri.indexOf("http://") == -1)
			uri = "http://" + uri;
		boolean reached = isAvailable();
		try {
			DefaultHttpClient httpclient = new DefaultHttpClient();
			HttpGet httpget = new HttpGet(uri);
			httpclient.execute(httpget);			
		} catch (Exception e) { 
			reached = false;
		}
		return reached;
	}
}<|MERGE_RESOLUTION|>--- conflicted
+++ resolved
@@ -32,16 +32,9 @@
 	public boolean isWifiActive()
 	{
 		NetworkInfo info = sockMan.getActiveNetworkInfo();
-<<<<<<< HEAD
-		String type = "";
-		if (info!=null)
-		{
-			type = info.getTypeName();
-=======
 		if(info != null)
 		{
 			String type = info.getTypeName();
->>>>>>> c750109b
 			return type.equals("WIFI");
 		}
 		return false;
