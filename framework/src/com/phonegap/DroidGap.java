package com.phonegap;
/* License (MIT)
 * Copyright (c) 2008 Nitobi
 * website: http://phonegap.com
 * Permission is hereby granted, free of charge, to any person obtaining
 * a copy of this software and associated documentation files (the
 * Software), to deal in the Software without restriction, including
 * without limitation the rights to use, copy, modify, merge, publish,
 * distribute, sublicense, and/or sell copies of the Software, and to
 * permit persons to whom the Software is furnished to do so, subject to
 * the following conditions:
 *
 * The above copyright notice and this permission notice shall be
 * included in all copies or substantial portions of the Software.
 * 
 * THE SOFTWARE IS PROVIDED "AS IS", WITHOUT WARRANTY OF ANY KIND,
 * EXPRESS OR IMPLIED, INCLUDING BUT NOT LIMITED TO THE WARRANTIES OF
 * MERCHANTABILITY, FITNESS FOR A PARTICULAR PURPOSE AND
 * NONINFRINGEMENT. IN NO EVENT SHALL THE AUTHORS OR COPYRIGHT HOLDERS BE
 * LIABLE FOR ANY CLAIM, DAMAGES OR OTHER LIABILITY, WHETHER IN AN ACTION
 * OF CONTRACT, TORT OR OTHERWISE, ARISING FROM, OUT OF OR IN CONNECTION
 * WITH THE SOFTWARE OR THE USE OR OTHER DEALINGS IN THE SOFTWARE.
 */


import java.io.File;

import com.phonegap.api.Command;
import com.phonegap.api.CommandManager;

import android.app.Activity;
import android.app.AlertDialog;
import android.content.ContentResolver;
import android.content.Context;
import android.content.DialogInterface;
import android.content.Intent;
import android.content.res.Configuration;
import android.graphics.Bitmap;
import android.graphics.Color;
import android.net.Uri;
import android.os.AsyncTask;
import android.os.Bundle;
import android.os.Environment;
import android.util.Log;
import android.view.KeyEvent;
import android.view.ViewGroup;
import android.view.Window;
import android.view.WindowManager;
import android.webkit.JsResult;
import android.webkit.WebChromeClient;
import android.webkit.WebSettings;
import android.webkit.WebStorage;
import android.webkit.WebView;
import android.webkit.WebViewClient;
import android.webkit.GeolocationPermissions.Callback;
import android.webkit.WebSettings.LayoutAlgorithm;
import android.widget.ImageView;
import android.widget.LinearLayout;
import android.os.Build.*;
import android.provider.MediaStore;

public class DroidGap extends Activity {
		
	private static final String LOG_TAG = "DroidGap";
	protected WebView appView;
	protected ImageView splashScreen;
	private LinearLayout root;	
	
	private Device gap;
	private GeoBroker geo;
    private AccelListener accel;
	private CameraLauncher launcher;
	private ContactManager mContacts;
	private FileUtils fs;
	private NetworkManager netMan;
	private CompassListener mCompass;
	private Storage	cupcakeStorage;
	private CryptoHandler crypto;
	private BrowserKey mKey;
	private AudioHandler audio;
    private CallbackServer callbackServer;
	private CommandManager commandManager;
	
	private Uri imageUri;
	
    /** Called when the activity is first created. */
	@Override
    public void onCreate(Bundle savedInstanceState) {
        super.onCreate(savedInstanceState);

        getWindow().requestFeature(Window.FEATURE_NO_TITLE); 
        getWindow().setFlags(WindowManager.LayoutParams.FLAG_FORCE_NOT_FULLSCREEN,
                WindowManager.LayoutParams.FLAG_FORCE_NOT_FULLSCREEN); 
        // This builds the view.  We could probably get away with NOT having a LinearLayout, but I like having a bucket!

        root = new LinearLayout(this);
        root.setOrientation(LinearLayout.VERTICAL);
        root.setBackgroundColor(Color.BLACK);
        root.setLayoutParams(new LinearLayout.LayoutParams(ViewGroup.LayoutParams.FILL_PARENT, 
        		ViewGroup.LayoutParams.FILL_PARENT, 0.0F));

        splashScreen = new ImageView(this);
        splashScreen.setLayoutParams(new LinearLayout.LayoutParams(
        		ViewGroup.LayoutParams.FILL_PARENT,
        		ViewGroup.LayoutParams.FILL_PARENT, 
        		1.0F));
        splashScreen.setImageResource(R.drawable.splash);
      
        // root.addView(splashScreen);
 
        initWebView();
        
        root.addView(appView);

        setContentView(root);        
	}
	
	private void initWebView() {
		appView = new WebView(DroidGap.this);
		
        appView.setLayoutParams(new LinearLayout.LayoutParams(
        		ViewGroup.LayoutParams.FILL_PARENT,
        		ViewGroup.LayoutParams.FILL_PARENT, 
        		1.0F));

        WebViewReflect.checkCompatibility();

        if (android.os.Build.VERSION.RELEASE.startsWith("2.")) {
        	appView.setWebChromeClient(new EclairClient(DroidGap.this));        	
        } else {
        	appView.setWebChromeClient(new GapClient(DroidGap.this));
        }
           
        appView.setWebViewClient(new GapViewClient(this));

        appView.setInitialScale(100);
        appView.setVerticalScrollBarEnabled(false);
        appView.requestFocusFromTouch();

        WebSettings settings = appView.getSettings();
        settings.setJavaScriptEnabled(true);
        settings.setJavaScriptCanOpenWindowsAutomatically(true);
        settings.setLayoutAlgorithm(LayoutAlgorithm.NORMAL);

    	Package pack = this.getClass().getPackage();
    	String appPackage = pack.getName();
    	
        WebViewReflect.setStorage(settings, true, "/data/data/" + appPackage + "/app_database/");
        
        // Turn on DOM storage!
        WebViewReflect.setDomStorage(settings);
        // Turn off native geolocation object in browser - we use our own :)
        WebViewReflect.setGeolocationEnabled(settings, true);
        // Bind the appView object to the gap class methods
        bindBrowser(appView);
        if(cupcakeStorage != null)
        	cupcakeStorage.setStorage(appPackage);
        
        // Try firing the onNativeReady event in JS. If it fails because the JS is
        // not loaded yet then just set a flag so that the onNativeReady can be fired
        // from the JS side when the JS gets to that code.
		appView.loadUrl("javascript:try{PhoneGap.onNativeReady.fire();}catch(e){_nativeReady = true;}");
	}
	
	@Override
    /**
     * Called by the system when the device configuration changes while your activity is running. 
     * 
     * @param Configuration newConfig
     */
    public void onConfigurationChanged(Configuration newConfig) {
        //don't reload the current page when the orientation is changed
        super.onConfigurationChanged(newConfig);
    } 

    @Override
    /**
     * Called when the system is about to start resuming a previous activity. 
     */
    protected void onPause(){
        super.onPause();

        // Send pause event to JavaScript
    	appView.loadUrl("javascript:var e = document.createEvent('Events'); e.initEvent('onpause'); document.dispatchEvent(e);");
        
        // Pause JavaScript timers (including setInterval)
        appView.pauseTimers();
    }

    @Override
    /**
     * Called when the activity will start interacting with the user. 
     */
    protected void onResume(){
        super.onResume();

        // Send resume event to JavaScript
    	appView.loadUrl("javascript:var e = document.createEvent('Events'); e.initEvent('onresume'); document.dispatchEvent(e);");
        
        // Resume JavaScript timers (including setInterval)
        appView.resumeTimers();
    }
    
    @Override
    /**
     * The final call you receive before your activity is destroyed. 
     */
    public void onDestroy() {
    	super.onDestroy();
    	
    	// Load blank page so that JavaScript onunload is called
    	appView.loadUrl("about:blank");
    	    	
    	// Clean up objects
    	if (accel != null) {
    		accel.destroy();
    	}
    	if (launcher != null) {
    		
    	}
    	if (mContacts != null) {
    		
    	}
    	if (fs != null) {
    		
    	}
    	if (netMan != null) {
    		
    	}
    	if (mCompass != null) {
    		mCompass.destroy();
    	}
    	if (crypto != null) {
    		
    	}
    	if (mKey != null) {
    		
    	}
    	if (audio != null) {
    		
    	}
    	if (callbackServer != null) {
    		callbackServer.destroy();
    	}
    }

    private void bindBrowser(WebView appView)
    {
        callbackServer = new CallbackServer();
    	commandManager = new CommandManager(appView, this);
    	gap = new Device(appView, this);
        accel = new AccelListener(appView, this);
    	launcher = new CameraLauncher(appView, this);
    	mContacts = new ContactManager(appView, this);
    	fs = new FileUtils(appView);
    	netMan = new NetworkManager(appView, this);
    	mCompass = new CompassListener(appView, this);  
    	crypto = new CryptoHandler(appView);
    	mKey = new BrowserKey(appView, this);
    	audio = new AudioHandler(appView, this);
    	
    	// This creates the new javascript interfaces for PhoneGap
    	appView.addJavascriptInterface(commandManager, "CommandManager");
    	appView.addJavascriptInterface(gap, "DroidGap");
    	appView.addJavascriptInterface(accel, "Accel");
    	appView.addJavascriptInterface(launcher, "GapCam");
    	appView.addJavascriptInterface(mContacts, "ContactHook");
    	appView.addJavascriptInterface(fs, "FileUtil");
    	appView.addJavascriptInterface(netMan, "NetworkManager");
    	appView.addJavascriptInterface(mCompass, "CompassHook");
    	appView.addJavascriptInterface(crypto, "GapCrypto");
    	appView.addJavascriptInterface(mKey, "BackButton");
    	appView.addJavascriptInterface(audio, "GapAudio");
        appView.addJavascriptInterface(callbackServer, "CallbackServer");
    	appView.addJavascriptInterface(new SplashScreen(this), "SplashScreen");
    	
    	if (android.os.Build.VERSION.RELEASE.startsWith("1."))
    	{
            cupcakeStorage = new Storage(appView, this);
        	geo = new GeoBroker(appView, this);
    		appView.addJavascriptInterface(cupcakeStorage, "droidStorage");
        	appView.addJavascriptInterface(geo, "Geo");
    	}
    }
 
	public void loadUrl(final String url)
	{
	    this.runOnUiThread(new Runnable() {
			public void run() {
		        DroidGap.this.appView.loadUrl(url);
	        }
        });
	}
    
    /**
     * Send JavaScript statement back to JavaScript.
     * 
     * @param message
     */
    public void sendJavascript(String statement) {
    	this.callbackServer.sendJavascript(statement);
    }
    
    /**
     * Get the port that the callback server is listening on.
     * 
     * @return
     */
    public int getPort() {
    	return this.callbackServer.getPort();
    }
	
  /**
    * Provides a hook for calling "alert" from javascript. Useful for
    * debugging your javascript.
  */
	public class GapClient extends WebChromeClient {				
		
		Context mCtx;
		public GapClient(Context ctx)
		{
			mCtx = ctx;
		}
		
		@Override
	    public boolean onJsAlert(WebView view, String url, String message, JsResult result) {
	        Log.d(LOG_TAG, message);
	        // This shows the dialog box.  This can be commented out for dev
	        AlertDialog.Builder alertBldr = new AlertDialog.Builder(mCtx);
	        GapOKDialog okHook = new GapOKDialog();
	        GapCancelDialog cancelHook = new GapCancelDialog();
	        alertBldr.setMessage(message);
	        alertBldr.setTitle("Alert");
	        alertBldr.setCancelable(true);
	        alertBldr.setPositiveButton("OK", okHook);
	        alertBldr.setNegativeButton("Cancel", cancelHook);
	        alertBldr.show();
	        result.confirm();
	        return true;
	    }
		
		/*
		 * This is the Code for the OK Button
		 */
		
		public class GapOKDialog implements DialogInterface.OnClickListener {

			public void onClick(DialogInterface dialog, int which) {
				// TODO Auto-generated method stub
				dialog.dismiss();
			}			
		
		}
		
		public class GapCancelDialog implements DialogInterface.OnClickListener {

			public void onClick(DialogInterface dialog, int which) {
				// TODO Auto-generated method stub
				dialog.dismiss();
			}			
		
		}
	  

	}
	
	public final class EclairClient extends GapClient
	{		
		private String TAG = "PhoneGapLog";
		private long MAX_QUOTA = 100 * 1024 * 1024;
		
		public EclairClient(Context ctx) {
			super(ctx);
			// TODO Auto-generated constructor stub
		}
		
		public void onExceededDatabaseQuota(String url, String databaseIdentifier, long currentQuota, long estimatedSize,
		    	     long totalUsedQuota, WebStorage.QuotaUpdater quotaUpdater)
		{
		  Log.d(TAG, "event raised onExceededDatabaseQuota estimatedSize: " + Long.toString(estimatedSize) + " currentQuota: " + Long.toString(currentQuota) + " totalUsedQuota: " + Long.toString(totalUsedQuota));  	
		  		  
			if( estimatedSize < MAX_QUOTA)
		    	{	                                        
		    	  //increase for 1Mb        		    	  		    	  
		    		long newQuota = estimatedSize;		    		
		    		Log.d(TAG, "calling quotaUpdater.updateQuota newQuota: " + Long.toString(newQuota) );  	
		    		quotaUpdater.updateQuota(newQuota);
		    	}
		    else
		    	{
		    		// Set the quota to whatever it is and force an error
		    		// TODO: get docs on how to handle this properly
		    		quotaUpdater.updateQuota(currentQuota);
		    	}		    	
		}		
		                    
		// console.log in api level 7: http://developer.android.com/guide/developing/debug-tasks.html
		public void onConsoleMessage(String message, int lineNumber, String sourceID)
		{       
			// This is a kludgy hack!!!!
			Log.d(TAG, sourceID + ": Line " + Integer.toString(lineNumber) + " : " + message);              
		}
		
		@Override
		public void onGeolocationPermissionsShowPrompt(String origin, Callback callback) {
			// TODO Auto-generated method stub
			super.onGeolocationPermissionsShowPrompt(origin, callback);
			callback.invoke(origin, true, false);
		}
		
	}
	
    public class GapViewClient extends WebViewClient {

        Context mCtx;

        public GapViewClient(Context ctx) {
            mCtx = ctx;
        }
        
        public void onPageFinished  (WebView view, String url) {
            // Try firing the onNativeReady event in JS. If it fails because the JS is
            // not loaded yet then just set a flag so that the onNativeReady can be fired
            // from the JS side when the JS gets to that code.
    		appView.loadUrl("javascript:try{ PhoneGap.onNativeReady.fire(); console.log('FIRE!');}catch(e){_nativeReady = true; console.log('native=TRUE');}");
        }
    }

    public boolean onKeyDown(int keyCode, KeyEvent event)
    {
<<<<<<< HEAD
    	
        if (keyCode == KeyEvent.KEYCODE_BACK) {
        	if (mKey.isBound())
        	{
        		//We fire an event here!
        		appView.loadUrl("javascript:document.keyEvent.backTrigger()");
        	}
        	else
        	{
        		// only go back if the webview tells you that it is possible to go back
        		if(appView.canGoBack())
        		{
        			appView.goBack();
        		}
        		else // if you can't go back, invoke behavior of super class
        		{
        			return super.onKeyDown(keyCode, event);
        		}
        	}
        }
        
        if (keyCode == KeyEvent.KEYCODE_MENU) 
        {
        	// This is where we launch the menu
        	appView.loadUrl("javascript:keyEvent.menuTrigger()");
        }
                
=======
	    if (keyCode == KeyEvent.KEYCODE_BACK) {
	    	if (mKey.isBound())
	    	{
	    		//We fire an event here!
	    		appView.loadUrl("javascript:document.keyEvent.backTrigger()");
	    	}
	    	else
	    	{
	    		String testUrl = appView.getUrl();
	    		appView.goBack();
	    		if(appView.getUrl().equals(testUrl))
	    		{
	    			return super.onKeyDown(keyCode, event);
	    		}
	    	}
	    }
	    
	    if (keyCode == KeyEvent.KEYCODE_MENU) 
	    {
	    	// This is where we launch the menu
	    	appView.loadUrl("javascript:keyEvent.menuTrigger()");
	    }
>>>>>>> fbcaf153
        return false;
    }
	
    /**
     * Removes the splash screen from root view and adds the WebView
     */
    public void hideSplashScreen() {
    	root.removeView(splashScreen);
    	root.addView(appView);
    }
    
    // This is required to start the camera activity!  It has to come from the previous activity
    public void startCamera()
    {
    	Intent intent = new Intent("android.media.action.IMAGE_CAPTURE");
        File photo = new File(Environment.getExternalStorageDirectory(),  "Pic.jpg");
        intent.putExtra(MediaStore.EXTRA_OUTPUT,
                Uri.fromFile(photo));
        imageUri = Uri.fromFile(photo);
        startActivityForResult(intent, 0);
    }
    
    protected void onActivityResult(int requestCode, int resultCode, Intent intent)
    {
    	   super.onActivityResult(requestCode, resultCode, intent);
    	   
    	   if (resultCode == Activity.RESULT_OK) {
    		   Uri selectedImage = imageUri;
    	       getContentResolver().notifyChange(selectedImage, null);
    	       ContentResolver cr = getContentResolver();
    	       Bitmap bitmap;
    	       try {
    	            bitmap = android.provider.MediaStore.Images.Media.getBitmap(cr, selectedImage);
    	            launcher.processPicture(bitmap);
    	       } catch (Exception e) {
    	    	   launcher.failPicture("Did not complete!");
    	       }
    	    }
    	   else
    	   {
    		   launcher.failPicture("Did not complete!");
    	   }
    }      
}<|MERGE_RESOLUTION|>--- conflicted
+++ resolved
@@ -427,9 +427,7 @@
     }
 
     public boolean onKeyDown(int keyCode, KeyEvent event)
-    {
-<<<<<<< HEAD
-    	
+    {	
         if (keyCode == KeyEvent.KEYCODE_BACK) {
         	if (mKey.isBound())
         	{
@@ -455,31 +453,6 @@
         	// This is where we launch the menu
         	appView.loadUrl("javascript:keyEvent.menuTrigger()");
         }
-                
-=======
-	    if (keyCode == KeyEvent.KEYCODE_BACK) {
-	    	if (mKey.isBound())
-	    	{
-	    		//We fire an event here!
-	    		appView.loadUrl("javascript:document.keyEvent.backTrigger()");
-	    	}
-	    	else
-	    	{
-	    		String testUrl = appView.getUrl();
-	    		appView.goBack();
-	    		if(appView.getUrl().equals(testUrl))
-	    		{
-	    			return super.onKeyDown(keyCode, event);
-	    		}
-	    	}
-	    }
-	    
-	    if (keyCode == KeyEvent.KEYCODE_MENU) 
-	    {
-	    	// This is where we launch the menu
-	    	appView.loadUrl("javascript:keyEvent.menuTrigger()");
-	    }
->>>>>>> fbcaf153
         return false;
     }
 	
