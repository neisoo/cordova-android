package com.phonegap;
/* License (MIT)
 * Copyright (c) 2008 Nitobi
 * website: http://phonegap.com
 * Permission is hereby granted, free of charge, to any person obtaining
 * a copy of this software and associated documentation files (the
 * Software), to deal in the Software without restriction, including
 * without limitation the rights to use, copy, modify, merge, publish,
 * distribute, sublicense, and/or sell copies of the Software, and to
 * permit persons to whom the Software is furnished to do so, subject to
 * the following conditions:
 *
 * The above copyright notice and this permission notice shall be
 * included in all copies or substantial portions of the Software.
 * 
 * THE SOFTWARE IS PROVIDED "AS IS", WITHOUT WARRANTY OF ANY KIND,
 * EXPRESS OR IMPLIED, INCLUDING BUT NOT LIMITED TO THE WARRANTIES OF
 * MERCHANTABILITY, FITNESS FOR A PARTICULAR PURPOSE AND
 * NONINFRINGEMENT. IN NO EVENT SHALL THE AUTHORS OR COPYRIGHT HOLDERS BE
 * LIABLE FOR ANY CLAIM, DAMAGES OR OTHER LIABILITY, WHETHER IN AN ACTION
 * OF CONTRACT, TORT OR OTHERWISE, ARISING FROM, OUT OF OR IN CONNECTION
 * WITH THE SOFTWARE OR THE USE OR OTHER DEALINGS IN THE SOFTWARE.
 */


import android.app.Activity;
import android.app.AlertDialog;
import android.content.Context;
import android.content.DialogInterface;
import android.content.Intent;
import android.content.res.Configuration;
import android.graphics.Color;
import android.os.Bundle;
import android.util.Log;
import android.view.KeyEvent;
import android.view.ViewGroup;
import android.view.Window;
import android.view.WindowManager;
import android.webkit.JsResult;
import android.webkit.WebChromeClient;
import android.webkit.WebSettings;
import android.webkit.WebStorage;
import android.webkit.WebView;
import android.webkit.WebSettings.LayoutAlgorithm;
import android.widget.LinearLayout;
import android.os.Build.*;

public class DroidGap extends Activity {
		
	private static final String LOG_TAG = "DroidGap";
	protected WebView appView;
	private LinearLayout root;	
	
	private PhoneGap gap;
	private GeoBroker geo;
	private AccelListener accel;
	private CameraLauncher launcher;
	private ContactManager mContacts;
	private FileUtils fs;
	private NetworkManager netMan;
	private CompassListener mCompass;
	private Storage	cupcakeStorage;
	private CryptoHandler crypto;
	
    /** Called when the activity is first created. */
	@Override
    public void onCreate(Bundle savedInstanceState) {
        super.onCreate(savedInstanceState);
        getWindow().requestFeature(Window.FEATURE_NO_TITLE); 
        getWindow().setFlags(WindowManager.LayoutParams.FLAG_FORCE_NOT_FULLSCREEN,
                WindowManager.LayoutParams.FLAG_FORCE_NOT_FULLSCREEN); 
        // This builds the view.  We could probably get away with NOT having a LinearLayout, but I like having a bucket!
        
        LinearLayout.LayoutParams containerParams = new LinearLayout.LayoutParams(ViewGroup.LayoutParams.FILL_PARENT, 
        		ViewGroup.LayoutParams.FILL_PARENT, 0.0F);
         
        LinearLayout.LayoutParams webviewParams = new LinearLayout.LayoutParams(ViewGroup.LayoutParams.FILL_PARENT,
        		ViewGroup.LayoutParams.FILL_PARENT, 1.0F);
        
        root = new LinearLayout(this);
        root.setOrientation(LinearLayout.VERTICAL);
        root.setBackgroundColor(Color.BLACK);
        root.setLayoutParams(containerParams);
                
        appView = new WebView(this);
        appView.setLayoutParams(webviewParams);
        
        WebViewReflect.checkCompatibility();
                
        if (android.os.Build.VERSION.RELEASE.startsWith("2."))
        	appView.setWebChromeClient(new EclairClient(this));        	
        else
        {        
        	appView.setWebChromeClient(new GapClient(this));
        }
        
        appView.setInitialScale(100);
        appView.setVerticalScrollBarEnabled(false);
        
        WebSettings settings = appView.getSettings();
        settings.setJavaScriptEnabled(true);
        settings.setJavaScriptCanOpenWindowsAutomatically(true);
        settings.setLayoutAlgorithm(LayoutAlgorithm.NORMAL);

    	Package pack = this.getClass().getPackage();
    	String appPackage = pack.getName();
    	
        WebViewReflect.setStorage(settings, true, "/data/data/" + appPackage + "/app_database/");
        
        // Turn on DOM storage!
        WebViewReflect.setDomStorage(settings);
        
<<<<<<< HEAD
        // Turn off native geolocation object in browser - we use our own :)
        WebViewReflect.setGeolocationEnabled(settings, false);
=======
        // Turn OFF Native Geolocation
        WebViewReflect.setGeolocation(settings);
>>>>>>> 69e58013
        
        /* Bind the appView object to the gap class methods */
        bindBrowser(appView);
        if(cupcakeStorage != null)
        	cupcakeStorage.setStorage(appPackage);
                
        root.addView(appView);                   
        setContentView(root);                        
    }
	
	@Override
    public void onConfigurationChanged(Configuration newConfig) {
      //don't reload the current page when the orientation is changed
      super.onConfigurationChanged(newConfig);
    } 
    
    private void bindBrowser(WebView appView)
    {
    	gap = new PhoneGap(this, appView);
    	geo = new GeoBroker(appView, this);
    	accel = new AccelListener(this, appView);
    	launcher = new CameraLauncher(appView, this);
    	mContacts = new ContactManager(this, appView);
    	fs = new FileUtils(appView);
    	netMan = new NetworkManager(this, appView);
    	mCompass = new CompassListener(this, appView);  
    	crypto = new CryptoHandler(appView);
    	
    	// This creates the new javascript interfaces for PhoneGap
    	appView.addJavascriptInterface(gap, "DroidGap");
    	appView.addJavascriptInterface(geo, "Geo");
    	appView.addJavascriptInterface(accel, "Accel");
    	appView.addJavascriptInterface(launcher, "GapCam");
    	appView.addJavascriptInterface(mContacts, "ContactHook");
    	appView.addJavascriptInterface(fs, "FileUtil");
    	appView.addJavascriptInterface(netMan, "NetworkManager");
    	appView.addJavascriptInterface(mCompass, "CompassHook");
    	appView.addJavascriptInterface(crypto, "GapCrypto");
    	
    	
    	if (android.os.Build.VERSION.RELEASE.startsWith("1."))
    	{
    		cupcakeStorage = new Storage(appView);
    		appView.addJavascriptInterface(cupcakeStorage, "droidStorage");
    	}
    }
           
 
	public void loadUrl(String url)
	{
		appView.loadUrl(url);
	}

  /**
    * Provides a hook for calling "alert" from javascript. Useful for
    * debugging your javascript.
  */
	public class GapClient extends WebChromeClient {				
		
		Context mCtx;
		public GapClient(Context ctx)
		{
			mCtx = ctx;
		}
		
		@Override
	    public boolean onJsAlert(WebView view, String url, String message, JsResult result) {
	        Log.d(LOG_TAG, message);
	        // This shows the dialog box.  This can be commented out for dev
	        AlertDialog.Builder alertBldr = new AlertDialog.Builder(mCtx);
	        GapOKDialog okHook = new GapOKDialog();
	        GapCancelDialog cancelHook = new GapCancelDialog();
	        alertBldr.setMessage(message);
	        alertBldr.setTitle("Alert");
	        alertBldr.setCancelable(true);
	        alertBldr.setPositiveButton("OK", okHook);
	        alertBldr.setNegativeButton("Cancel", cancelHook);
	        alertBldr.show();
	        result.confirm();
	        return true;
	    }
		
		/*
		 * This is the Code for the OK Button
		 */
		
		public class GapOKDialog implements DialogInterface.OnClickListener {

			public void onClick(DialogInterface dialog, int which) {
				// TODO Auto-generated method stub
				dialog.dismiss();
			}			
		
		}
		
		public class GapCancelDialog implements DialogInterface.OnClickListener {

			public void onClick(DialogInterface dialog, int which) {
				// TODO Auto-generated method stub
				dialog.dismiss();
			}			
		
		}
	  

	}
	
	public final class EclairClient extends GapClient
	{		
		private String TAG = "PhoneGapLog";
		private long MAX_QUOTA = 2000000;
		
		public EclairClient(Context ctx) {
			super(ctx);
			// TODO Auto-generated constructor stub
		}
		
		public void onExceededDatabaseQuota(String url, String databaseIdentifier, long currentQuota, long estimatedSize,
		    	     long totalUsedQuota, WebStorage.QuotaUpdater quotaUpdater)
		{
		    	
			if( estimatedSize < MAX_QUOTA)
		    	{	
		    		long newQuota = estimatedSize;
		    		quotaUpdater.updateQuota(newQuota);
		    	}
		    else
		    	{
		    		// Set the quota to whatever it is and force an error
		    		// TODO: get docs on how to handle this properly
		    		quotaUpdater.updateQuota(currentQuota);
		    	}
		}		
		
		// This is a test of console.log, because we don't have this in Android 2.01
		public void addMessageToConsole(String message, int lineNumber, String sourceID)
		{
			Log.d(TAG, sourceID + ": Line " + Integer.toString(lineNumber) + " : " + message);
		}
		
	}
	
  
    public boolean onKeyDown(int keyCode, KeyEvent event)
    {
        if (keyCode == KeyEvent.KEYCODE_BACK) {       
        	String testUrl = appView.getUrl();
            appView.goBack();
            if(appView.getUrl() == testUrl)
            {
            	return super.onKeyDown(keyCode, event);
            }
        }
        
        if (keyCode == KeyEvent.KEYCODE_MENU) 
        {
        	appView.loadUrl("javascript:keyEvent.menuTrigger()");
        }
        
        if (keyCode == KeyEvent.KEYCODE_SEARCH) 
        {
        	appView.loadUrl("javascript:keyEvent.searchTrigger()");
        }
        
        return false;
    }
	
    // This is required to start the camera activity!  It has to come from the previous activity
    public void startCamera(int quality)
    {
    Intent i = new Intent(this, CameraPreview.class);
    	i.setAction("android.intent.action.PICK");
    	i.putExtra("quality", quality);
    	startActivityForResult(i, 0);
    }
    
    protected void onActivityResult(int requestCode, int resultCode, Intent intent)
    {
    	String data;
    	super.onActivityResult(requestCode, resultCode, intent);
    	if (resultCode == RESULT_OK)
    	{
    		data = intent.getStringExtra("picture");    	     
    		// Send the graphic back to the class that needs it
    		launcher.processPicture(data);
    	}
    	else
    	{
    		launcher.failPicture("Did not complete!");
    	}
    }

    public WebView getView()
    {
      return this.appView;
    }
      
}<|MERGE_RESOLUTION|>--- conflicted
+++ resolved
@@ -109,15 +109,8 @@
         
         // Turn on DOM storage!
         WebViewReflect.setDomStorage(settings);
-        
-<<<<<<< HEAD
         // Turn off native geolocation object in browser - we use our own :)
         WebViewReflect.setGeolocationEnabled(settings, false);
-=======
-        // Turn OFF Native Geolocation
-        WebViewReflect.setGeolocation(settings);
->>>>>>> 69e58013
-        
         /* Bind the appView object to the gap class methods */
         bindBrowser(appView);
         if(cupcakeStorage != null)
