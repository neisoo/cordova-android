/*
       Licensed to the Apache Software Foundation (ASF) under one
       or more contributor license agreements.  See the NOTICE file
       distributed with this work for additional information
       regarding copyright ownership.  The ASF licenses this file
       to you under the Apache License, Version 2.0 (the
       "License"); you may not use this file except in compliance
       with the License.  You may obtain a copy of the License at

         http://www.apache.org/licenses/LICENSE-2.0

       Unless required by applicable law or agreed to in writing,
       software distributed under the License is distributed on an
       "AS IS" BASIS, WITHOUT WARRANTIES OR CONDITIONS OF ANY
       KIND, either express or implied.  See the License for the
       specific language governing permissions and limitations
       under the License.
*/
package com.phonegap;

import java.io.IOException;
import java.util.ArrayList;
import java.util.HashMap;
import java.util.Hashtable;
import java.util.Iterator;
import java.util.Stack;
import java.util.regex.Matcher;
import java.util.regex.Pattern;

import org.json.JSONArray;
import org.json.JSONException;
import org.xmlpull.v1.XmlPullParserException;

import android.app.AlertDialog;
import android.app.ProgressDialog;
import android.content.Context;
import android.content.DialogInterface;
import android.content.Intent;
import android.content.pm.ApplicationInfo;
import android.content.pm.PackageManager;
import android.content.pm.PackageManager.NameNotFoundException;
import android.content.res.Configuration;
import android.content.res.XmlResourceParser;
import android.graphics.Bitmap;
import android.graphics.Color;
import android.media.AudioManager;
import android.net.Uri;
import android.net.http.SslError;
import android.os.Bundle;
import android.view.Display;
import android.view.KeyEvent;
import android.view.Menu;
import android.view.MenuItem;
import android.view.View;
import android.view.ViewGroup;
import android.view.Window;
import android.view.WindowManager;
import android.webkit.ConsoleMessage;
import android.webkit.GeolocationPermissions.Callback;
import android.webkit.HttpAuthHandler;
import android.webkit.JsPromptResult;
import android.webkit.JsResult;
import android.webkit.SslErrorHandler;
import android.webkit.WebChromeClient;
import android.webkit.WebSettings;
import android.webkit.WebSettings.LayoutAlgorithm;
import android.webkit.WebStorage;
import android.webkit.WebView;
import android.webkit.WebViewClient;
import android.widget.EditText;
import android.widget.LinearLayout;

import com.phonegap.api.IPlugin;
import com.phonegap.api.LOG;
import com.phonegap.api.PhonegapActivity;
import com.phonegap.api.PluginManager;

/**
 * This class is the main Android activity that represents the PhoneGap
 * application.  It should be extended by the user to load the specific
 * html file that contains the application.
 * 
 * As an example:
 * 
 *     package com.phonegap.examples;
 *     import android.app.Activity;
 *     import android.os.Bundle;
 *     import com.phonegap.*;
 *     
 *     public class Examples extends DroidGap {
 *       @Override
 *       public void onCreate(Bundle savedInstanceState) {
 *         super.onCreate(savedInstanceState);
 *                  
 *         // Set properties for activity
 *         super.setStringProperty("loadingDialog", "Title,Message"); // show loading dialog
 *         super.setStringProperty("errorUrl", "file:///android_asset/www/error.html"); // if error loading file in super.loadUrl().
 *
 *         // Initialize activity
 *         super.init();
 *         
 *         // Clear cache if you want
 *         super.appView.clearCache(true);
 *         
 *         // Load your application
 *         super.setIntegerProperty("splashscreen", R.drawable.splash); // load splash.jpg image from the resource drawable directory
 *         super.loadUrl("file:///android_asset/www/index.html", 3000); // show splash screen 3 sec before loading app
 *       }
 *     }
 *
 * Properties: The application can be configured using the following properties:
 * 
 *      // Display a native loading dialog when loading app.  Format for value = "Title,Message".  
 *      // (String - default=null)
 *      super.setStringProperty("loadingDialog", "Wait,Loading Demo...");
 * 
 *      // Display a native loading dialog when loading sub-pages.  Format for value = "Title,Message".  
 *      // (String - default=null)
 *      super.setStringProperty("loadingPageDialog", "Loading page...");
 *  
 *      // Load a splash screen image from the resource drawable directory.
 *      // (Integer - default=0)
 *      super.setIntegerProperty("splashscreen", R.drawable.splash);
 *
 *      // Set the background color.
 *      // (Integer - default=0 or BLACK)
 *      super.setIntegerProperty("backgroundColor", Color.WHITE);
 * 
 *      // Time in msec to wait before triggering a timeout error when loading
 *      // with super.loadUrl().  (Integer - default=20000)
 *      super.setIntegerProperty("loadUrlTimeoutValue", 60000);
 * 
 *      // URL to load if there's an error loading specified URL with loadUrl().  
 *      // Should be a local URL starting with file://. (String - default=null)
 *      super.setStringProperty("errorUrl", "file:///android_asset/www/error.html");
 * 
 *      // Enable app to keep running in background. (Boolean - default=true)
 *      super.setBooleanProperty("keepRunning", false);
 *      
 * Phonegap.xml configuration:
 *      PhoneGap uses a configuration file at res/xml/phonegap.xml to specify the following settings.
 *      
 *      Approved list of URLs that can be loaded into DroidGap
 *          <access origin="http://server regexp" subdomains="true" />
 *      Log level: ERROR, WARN, INFO, DEBUG, VERBOSE (default=ERROR)
 *          <log level="DEBUG" />
 *
 * Phonegap plugins:
 *      PhoneGap uses a file at res/xml/plugins.xml to list all plugins that are installed.
 *      Before using a new plugin, a new element must be added to the file.
 *          name attribute is the service name passed to PhoneGap.exec() in JavaScript
 *          value attribute is the Java class name to call.
 *      
 *      <plugins>
 *          <plugin name="App" value="com.phonegap.App"/>
 *          ...
 *      </plugins>
 */
public class DroidGap extends PhonegapActivity {
    public static String TAG = "DroidGap";
    
    // The webview for our app
    protected WebView appView;
    protected WebViewClient webViewClient;
    private ArrayList<Pattern> whiteList = new ArrayList<Pattern>();
    private HashMap<String, Boolean> whiteListCache = new HashMap<String,Boolean>();

    protected LinearLayout root;
    public boolean bound = false;
    public CallbackServer callbackServer;
    protected PluginManager pluginManager;
    protected boolean cancelLoadUrl = false;
    protected ProgressDialog spinnerDialog = null;

    // The initial URL for our app
    // ie http://server/path/index.html#abc?query
    private String url = null;
    private Stack<String> urls = new Stack<String>();
    
    // Url was specified from extras (activity was started programmatically)
    private String initUrl = null;
    
    private static int ACTIVITY_STARTING = 0;
    private static int ACTIVITY_RUNNING = 1;
    private static int ACTIVITY_EXITING = 2;
    private int activityState = 0;  // 0=starting, 1=running (after 1st resume), 2=shutting down
    
    // The base of the initial URL for our app.
    // Does not include file name.  Ends with /
    // ie http://server/path/
    private String baseUrl = null;

    // Plugin to call when activity result is received
    protected IPlugin activityResultCallback = null;
    protected boolean activityResultKeepRunning;

    // Flag indicates that a loadUrl timeout occurred
    private int loadUrlTimeout = 0;
    
    // Default background color for activity 
    // (this is not the color for the webview, which is set in HTML)
    private int backgroundColor = Color.BLACK;
    
    /** The authorization tokens. */
    private Hashtable<String, AuthenticationToken> authenticationTokens = new Hashtable<String, AuthenticationToken>();
    
    /*
     * The variables below are used to cache some of the activity properties.
     */

    // Draw a splash screen using an image located in the drawable resource directory.
    // This is not the same as calling super.loadSplashscreen(url)
    protected int splashscreen = 0;

    // LoadUrl timeout value in msec (default of 20 sec)
    protected int loadUrlTimeoutValue = 20000;
    
    // Keep app running when pause is received. (default = true)
    // If true, then the JavaScript and native code continue to run in the background
    // when another application (activity) is started.
    protected boolean keepRunning = true;

<<<<<<< HEAD
    private boolean classicRender;

=======
    /**
     * Sets the authentication token.
     * 
     * @param authenticationToken
     *            the authentication token
     * @param host
     *            the host
     * @param realm
     *            the realm
     */
    public void setAuthenticationToken(AuthenticationToken authenticationToken, String host, String realm) {
        
        if(host == null) {
            host = "";
        }
        
        if(realm == null) {
            realm = "";
        }
        
        authenticationTokens.put(host.concat(realm), authenticationToken);
    }
    
    /**
     * Removes the authentication token.
     * 
     * @param host
     *            the host
     * @param realm
     *            the realm
     * @return the authentication token or null if did not exist
     */
    public AuthenticationToken removeAuthenticationToken(String host, String realm) {
        return authenticationTokens.remove(host.concat(realm));
    }
    
    /**
     * Gets the authentication token.
     * 
     * In order it tries:
     * 1- host + realm
     * 2- host
     * 3- realm
     * 4- no host, no realm
     * 
     * @param host
     *            the host
     * @param realm
     *            the realm
     * @return the authentication token
     */
    public AuthenticationToken getAuthenticationToken(String host, String realm) {
        AuthenticationToken token = null;
        
        token = authenticationTokens.get(host.concat(realm));
        
        if(token == null) {
            // try with just the host
            token = authenticationTokens.get(host);
            
            // Try the realm
            if(token == null) {
                token = authenticationTokens.get(realm);
            }
            
            // if no host found, just query for default
            if(token == null) {      
                token = authenticationTokens.get("");
            }
        }
        
        return token;
    }
    
    /**
     * Clear all authentication tokens.
     */
    public void clearAuthenticationTokens() {
        authenticationTokens.clear();
    }
    
    
>>>>>>> 3172ae45
    /** 
     * Called when the activity is first created. 
     * 
     * @param savedInstanceState
     */
    @Override
    public void onCreate(Bundle savedInstanceState) {
        LOG.d(TAG, "DroidGap.onCreate()");
        super.onCreate(savedInstanceState);
        getWindow().requestFeature(Window.FEATURE_NO_TITLE);
        getWindow().setFlags(WindowManager.LayoutParams.FLAG_FORCE_NOT_FULLSCREEN,
                WindowManager.LayoutParams.FLAG_FORCE_NOT_FULLSCREEN);
        // This builds the view.  We could probably get away with NOT having a LinearLayout, but I like having a bucket!

        Display display = getWindowManager().getDefaultDisplay(); 
        int width = display.getWidth();
        int height = display.getHeight();
        
        root = new LinearLayoutSoftKeyboardDetect(this, width, height);
        root.setOrientation(LinearLayout.VERTICAL);
        root.setBackgroundColor(this.backgroundColor);
        root.setLayoutParams(new LinearLayout.LayoutParams(ViewGroup.LayoutParams.FILL_PARENT, 
                ViewGroup.LayoutParams.FILL_PARENT, 0.0F));
        
        // Load PhoneGap configuration:
        //      white list of allowed URLs
        //      debug setting
        this.loadConfiguration();

        // If url was passed in to intent, then init webview, which will load the url
        Bundle bundle = this.getIntent().getExtras();
        if (bundle != null) {
            String url = bundle.getString("url");
            if (url != null) {
                this.initUrl = url;
            }
        }
        // Setup the hardware volume controls to handle volume control
        setVolumeControlStream(AudioManager.STREAM_MUSIC);
    }
    
    /**
     * Create and initialize web container.
     */
    public void init() {
        LOG.d(TAG, "DroidGap.init()");
        
        // Create web container
        this.appView = new WebView(DroidGap.this);
        this.appView.setId(100);
        
        this.appView.setLayoutParams(new LinearLayout.LayoutParams(
                ViewGroup.LayoutParams.FILL_PARENT,
                ViewGroup.LayoutParams.FILL_PARENT, 
                1.0F));

        this.appView.setWebChromeClient(new GapClient(DroidGap.this));
        this.setWebViewClient(this.appView, new GapViewClient(this));

        //14 is Ice Cream Sandwich!
        if(android.os.Build.VERSION.SDK_INT < 14 && this.classicRender)
        {
            //This hack fixes legacy PhoneGap apps
            //We should be using real pixels, not pretend pixels
            final float scale = getResources().getDisplayMetrics().density;
            int initialScale = (int) (scale * 100);
            this.appView.setInitialScale(initialScale);
        }
        else
        {
            this.appView.setInitialScale(0);
        }
        this.appView.setVerticalScrollBarEnabled(false);
        this.appView.requestFocusFromTouch();

        // Enable JavaScript
        WebSettings settings = this.appView.getSettings();
        settings.setJavaScriptEnabled(true);
        settings.setJavaScriptCanOpenWindowsAutomatically(true);
        settings.setLayoutAlgorithm(LayoutAlgorithm.NORMAL);
        
        //Set the nav dump for HTC
        settings.setNavDump(true);

        // Enable database
        settings.setDatabaseEnabled(true);
        String databasePath = this.getApplicationContext().getDir("database", Context.MODE_PRIVATE).getPath(); 
        settings.setDatabasePath(databasePath);

        // Enable DOM storage
        settings.setDomStorageEnabled(true);
        
        // Enable built-in geolocation
        settings.setGeolocationEnabled(true);

        // Add web view but make it invisible while loading URL
        this.appView.setVisibility(View.INVISIBLE);
        root.addView(this.appView);
        setContentView(root);
        
        // Clear cancel flag
        this.cancelLoadUrl = false;
    }
    
    /**
     * Set the WebViewClient.
     * 
     * @param appView
     * @param client
     */
    protected void setWebViewClient(WebView appView, WebViewClient client) {
        this.webViewClient = client;
        appView.setWebViewClient(client);
    }

    /**
     * Look at activity parameters and process them.
     * This must be called from the main UI thread.
     */
    private void handleActivityParameters() {

        // If backgroundColor
        this.backgroundColor = this.getIntegerProperty("backgroundColor", Color.BLACK);
        this.root.setBackgroundColor(this.backgroundColor);

        // If spashscreen
        this.splashscreen = this.getIntegerProperty("splashscreen", 0);
        if ((this.urls.size() == 0) && (this.splashscreen != 0)) {
            root.setBackgroundResource(this.splashscreen);
        }

        // If loadUrlTimeoutValue
        int timeout = this.getIntegerProperty("loadUrlTimeoutValue", 0);
        if (timeout > 0) {
            this.loadUrlTimeoutValue = timeout;
        }
        
        // If keepRunning
        this.keepRunning = this.getBooleanProperty("keepRunning", true);
    }
    
    /**
     * Load the url into the webview.
     * 
     * @param url
     */
    public void loadUrl(String url) {
    	
    	// If first page of app, then set URL to load to be the one passed in
    	if (this.initUrl == null || (this.urls.size() > 0)) {
    		this.loadUrlIntoView(url);
    	}
    	// Otherwise use the URL specified in the activity's extras bundle
    	else {
    		this.loadUrlIntoView(this.initUrl);
    	}
    }
    
    /**
     * Load the url into the webview.
     * 
     * @param url
     */
    private void loadUrlIntoView(final String url) {
        if (!url.startsWith("javascript:")) {
            LOG.d(TAG, "DroidGap.loadUrl(%s)", url);
        }

        this.url = url;
        if (this.baseUrl == null) {
            int i = url.lastIndexOf('/');
            if (i > 0) {
                this.baseUrl = url.substring(0, i+1);
            }
            else {
                this.baseUrl = this.url + "/";
            }
        }
        if (!url.startsWith("javascript:")) {
            LOG.d(TAG, "DroidGap: url=%s baseUrl=%s", url, baseUrl);
        }
        
        // Load URL on UI thread
        final DroidGap me = this;
        this.runOnUiThread(new Runnable() {
            public void run() {

                // Init web view if not already done
                if (me.appView == null) {
                    me.init();
                }

                // Handle activity parameters
                me.handleActivityParameters();

                // Track URLs loaded instead of using appView history
                me.urls.push(url);
                me.appView.clearHistory();
            
                // Create callback server and plugin manager
                if (me.callbackServer == null) {
                    me.callbackServer = new CallbackServer();
                    me.callbackServer.init(url);
                }
                else {
                    me.callbackServer.reinit(url);
                }
                if (me.pluginManager == null) {
                    me.pluginManager = new PluginManager(me.appView, me);        
                }
                else {
                    me.pluginManager.reinit();
                }
                
                // If loadingDialog property, then show the App loading dialog for first page of app
                String loading = null;
                if (me.urls.size() == 1) {
                	loading = me.getStringProperty("loadingDialog", null);
                }
                else {
                	loading = me.getStringProperty("loadingPageDialog", null);                	
                }
                if (loading != null) {

                    String title = "";
                    String message = "Loading Application...";

                    if (loading.length() > 0) {
                        int comma = loading.indexOf(',');
                        if (comma > 0) {
                            title = loading.substring(0, comma);
                            message = loading.substring(comma+1);
                        }
                        else {
                            title = "";
                            message = loading;
                        }
                    }
                    me.spinnerStart(title, message);
                }

                // Create a timeout timer for loadUrl
                final int currentLoadUrlTimeout = me.loadUrlTimeout;
                Runnable runnable = new Runnable() {
                    public void run() {
                        try {
                            synchronized(this) {
                                wait(me.loadUrlTimeoutValue);
                            }
                        } catch (InterruptedException e) {
                            e.printStackTrace();
                        }

                        // If timeout, then stop loading and handle error
                        if (me.loadUrlTimeout == currentLoadUrlTimeout) {
                            me.appView.stopLoading();
                            LOG.e(TAG, "DroidGap: TIMEOUT ERROR! - calling webViewClient");
                            me.webViewClient.onReceivedError(me.appView, -6, "The connection to the server was unsuccessful.", url);
                        }
                    }
                };
                Thread thread = new Thread(runnable);
                thread.start();
                me.appView.loadUrl(url);
            }
        });
    }
    
    /**
     * Load the url into the webview after waiting for period of time.
     * This is used to display the splashscreen for certain amount of time.
     * 
     * @param url
     * @param time              The number of ms to wait before loading webview
     */
    public void loadUrl(final String url, int time) {
    	
    	// If first page of app, then set URL to load to be the one passed in
    	if (this.initUrl == null || (this.urls.size() > 0)) {
    		this.loadUrlIntoView(url, time);
    	}
    	// Otherwise use the URL specified in the activity's extras bundle
    	else {
    		this.loadUrlIntoView(this.initUrl);
    	}
    }

    /**
     * Load the url into the webview after waiting for period of time.
     * This is used to display the splashscreen for certain amount of time.
     * 
     * @param url
     * @param time              The number of ms to wait before loading webview
     */
    private void loadUrlIntoView(final String url, final int time) {

        // Clear cancel flag
        this.cancelLoadUrl = false;
    	
    	// If not first page of app, then load immediately
        if (this.urls.size() > 0) {
    		this.loadUrlIntoView(url);
    	}
        
    	if (!url.startsWith("javascript:")) {
    	    LOG.d(TAG, "DroidGap.loadUrl(%s, %d)", url, time);
        }
        final DroidGap me = this;

        // Handle activity parameters
        this.runOnUiThread(new Runnable() {
            public void run() {
                if (me.appView == null) {
                    me.init();
                }
                me.handleActivityParameters();
            }
        });

        Runnable runnable = new Runnable() {
            public void run() {
                try {
                    synchronized(this) {
                        this.wait(time);
                    }
                } catch (InterruptedException e) {
                    e.printStackTrace();
                }
                if (!me.cancelLoadUrl) {
                    me.loadUrlIntoView(url);
                }
                else{
                    me.cancelLoadUrl = false;
                    LOG.d(TAG, "Aborting loadUrl(%s): Another URL was loaded before timer expired.", url);
                }
            }
        };
        Thread thread = new Thread(runnable);
        thread.start();
    }
    
    /**
     * Cancel loadUrl before it has been loaded.
     */
    public void cancelLoadUrl() {
        this.cancelLoadUrl = true;
    }
    
    /**
     * Clear the resource cache.
     */
    public void clearCache() {
        if (this.appView == null) {
            this.init();
        }
        this.appView.clearCache(true);
    }

    /**
     * Clear web history in this web view.
     */
    public void clearHistory() {
        this.urls.clear();
        this.appView.clearHistory();
        
        // Leave current url on history stack
        if (this.url != null) {
            this.urls.push(this.url);
        }
    }
    
    /**
     * Go to previous page in history.  (We manage our own history)
     * 
     * @return true if we went back, false if we are already at top
     */
    public boolean backHistory() {

        // Check webview first to see if there is a history
        // This is needed to support curPage#diffLink, since they are added to appView's history, but not our history url array (JQMobile behavior)
        if (this.appView.canGoBack()) {
            this.appView.goBack();  
            return true;
        }

        // If our managed history has prev url
        if (this.urls.size() > 1) {
            this.urls.pop();                // Pop current url
            String url = this.urls.pop();   // Pop prev url that we want to load, since it will be added back by loadUrl()
            this.loadUrl(url);
            return true;
        }
        
        return false;
    }

    @Override
    /**
     * Called by the system when the device configuration changes while your activity is running. 
     * 
     * @param Configuration newConfig
     */
    public void onConfigurationChanged(Configuration newConfig) {
        //don't reload the current page when the orientation is changed
        super.onConfigurationChanged(newConfig);
    }
    
    /**
     * Get boolean property for activity.
     * 
     * @param name
     * @param defaultValue
     * @return
     */
    public boolean getBooleanProperty(String name, boolean defaultValue) {
        Bundle bundle = this.getIntent().getExtras();
        if (bundle == null) {
            return defaultValue;
        }
        Boolean p = (Boolean)bundle.get(name);
        if (p == null) {
            return defaultValue;
        }
        return p.booleanValue();
    }

    /**
     * Get int property for activity.
     * 
     * @param name
     * @param defaultValue
     * @return
     */
    public int getIntegerProperty(String name, int defaultValue) {
        Bundle bundle = this.getIntent().getExtras();
        if (bundle == null) {
            return defaultValue;
        }
        Integer p = (Integer)bundle.get(name);
        if (p == null) {
            return defaultValue;
        }
        return p.intValue();
    }

    /**
     * Get string property for activity.
     * 
     * @param name
     * @param defaultValue
     * @return
     */
    public String getStringProperty(String name, String defaultValue) {
        Bundle bundle = this.getIntent().getExtras();
        if (bundle == null) {
            return defaultValue;
        }
        String p = bundle.getString(name);
        if (p == null) {
            return defaultValue;
        }
        return p;
    }

    /**
     * Get double property for activity.
     * 
     * @param name
     * @param defaultValue
     * @return
     */
    public double getDoubleProperty(String name, double defaultValue) {
        Bundle bundle = this.getIntent().getExtras();
        if (bundle == null) {
            return defaultValue;
        }
        Double p = (Double)bundle.get(name);
        if (p == null) {
            return defaultValue;
        }
        return p.doubleValue();
    }

    /**
     * Set boolean property on activity.
     * 
     * @param name
     * @param value
     */
    public void setBooleanProperty(String name, boolean value) {
        this.getIntent().putExtra(name, value);
    }
    
    /**
     * Set int property on activity.
     * 
     * @param name
     * @param value
     */
    public void setIntegerProperty(String name, int value) {
        this.getIntent().putExtra(name, value);
    }
    
    /**
     * Set string property on activity.
     * 
     * @param name
     * @param value
     */
    public void setStringProperty(String name, String value) {
        this.getIntent().putExtra(name, value);
    }

    /**
     * Set double property on activity.
     * 
     * @param name
     * @param value
     */
    public void setDoubleProperty(String name, double value) {
        this.getIntent().putExtra(name, value);
    }

    @Override
    /**
     * Called when the system is about to start resuming a previous activity. 
     */
    protected void onPause() {
        super.onPause();
        
        // Don't process pause if shutting down, since onDestroy() will be called
        if (this.activityState == ACTIVITY_EXITING) {
            return;
        }

        if (this.appView == null) {
            return;
        }

        // Send pause event to JavaScript
        this.appView.loadUrl("javascript:try{PhoneGap.fireDocumentEvent('pause');}catch(e){};");

        // Forward to plugins
        this.pluginManager.onPause(this.keepRunning);

        // If app doesn't want to run in background
        if (!this.keepRunning) {

            // Pause JavaScript timers (including setInterval)
            this.appView.pauseTimers();
        }
    }

    @Override
    /**
     * Called when the activity receives a new intent
     **/
    protected void onNewIntent(Intent intent) {
        super.onNewIntent(intent);

        //Forward to plugins
        this.pluginManager.onNewIntent(intent);
    }
    
    @Override
    /**
     * Called when the activity will start interacting with the user. 
     */
    protected void onResume() {
        super.onResume();
        
        if (this.activityState == ACTIVITY_STARTING) {
            this.activityState = ACTIVITY_RUNNING;
            return;
        }

        if (this.appView == null) {
            return;
        }

        // Send resume event to JavaScript
        this.appView.loadUrl("javascript:try{PhoneGap.fireDocumentEvent('resume');}catch(e){};");

        // Forward to plugins
        this.pluginManager.onResume(this.keepRunning || this.activityResultKeepRunning);

        // If app doesn't want to run in background
        if (!this.keepRunning || this.activityResultKeepRunning) {

            // Restore multitasking state
            if (this.activityResultKeepRunning) {
                this.keepRunning = this.activityResultKeepRunning;
                this.activityResultKeepRunning = false;
            }

            // Resume JavaScript timers (including setInterval)
            this.appView.resumeTimers();
        }
    }
    
    @Override
    /**
     * The final call you receive before your activity is destroyed. 
     */
    public void onDestroy() {
        super.onDestroy();
        
        if (this.appView != null) {


            // Send destroy event to JavaScript
            this.appView.loadUrl("javascript:try{PhoneGap.onDestroy.fire();}catch(e){};");

            // Load blank page so that JavaScript onunload is called
            this.appView.loadUrl("about:blank");

            // Forward to plugins
            this.pluginManager.onDestroy();
        }
        else {
            this.endActivity();
        }
    }

    /**
     * Send a message to all plugins. 
     * 
     * @param id            The message id
     * @param data          The message data
     */
    public void postMessage(String id, Object data) {
        
        // Forward to plugins
        this.pluginManager.postMessage(id, data);
    }

    /**
     * @deprecated
     * Add services to res/xml/plugins.xml instead.
     * 
     * Add a class that implements a service.
     * 
     * @param serviceType
     * @param className
     */
    @Deprecated
    public void addService(String serviceType, String className) {
        this.pluginManager.addService(serviceType, className);
    }
    
    /**
     * Send JavaScript statement back to JavaScript.
     * (This is a convenience method)
     * 
     * @param message
     */
    public void sendJavascript(String statement) {
        this.callbackServer.sendJavascript(statement);
    }

    /**
     * Load the specified URL in the PhoneGap webview or a new browser instance.
     * 
     * NOTE: If openExternal is false, only URLs listed in whitelist can be loaded.
     *
     * @param url           The url to load.
     * @param openExternal  Load url in browser instead of PhoneGap webview.
     * @param clearHistory  Clear the history stack, so new page becomes top of history
     * @param params        DroidGap parameters for new app
     */
    public void showWebPage(String url, boolean openExternal, boolean clearHistory, HashMap<String, Object> params) { //throws android.content.ActivityNotFoundException {
        LOG.d(TAG, "showWebPage(%s, %b, %b, HashMap", url, openExternal, clearHistory);
        
        // If clearing history
        if (clearHistory) {
            this.clearHistory();
        }
        
        // If loading into our webview
        if (!openExternal) {
            
            // Make sure url is in whitelist
            if (url.startsWith("file://") || url.indexOf(this.baseUrl) == 0 || isUrlWhiteListed(url)) {
                // TODO: What about params?
                
                // Clear out current url from history, since it will be replacing it
                if (clearHistory) {
                    this.urls.clear();
                }
                
                // Load new URL
                this.loadUrl(url);
            }
            // Load in default viewer if not
            else {
                LOG.w(TAG, "showWebPage: Cannot load URL into webview since it is not in white list.  Loading into browser instead. (URL="+url+")");
                try {
                    Intent intent = new Intent(Intent.ACTION_VIEW);
                    intent.setData(Uri.parse(url));
                    this.startActivity(intent);
                } catch (android.content.ActivityNotFoundException e) {
                    LOG.e(TAG, "Error loading url "+url, e);
                }
            }
        }
        
        // Load in default view intent
        else {
            try {
                Intent intent = new Intent(Intent.ACTION_VIEW);
                intent.setData(Uri.parse(url));
                this.startActivity(intent);
            } catch (android.content.ActivityNotFoundException e) {
                LOG.e(TAG, "Error loading url "+url, e);
            }
        }
    }
    
    /**
     * Show the spinner.  Must be called from the UI thread.
     * 
     * @param title         Title of the dialog
     * @param message       The message of the dialog
     */
    public void spinnerStart(final String title, final String message) {
        if (this.spinnerDialog != null) {
            this.spinnerDialog.dismiss();
            this.spinnerDialog = null;
        }
        final DroidGap me = this;
        this.spinnerDialog = ProgressDialog.show(DroidGap.this, title , message, true, true, 
                new DialogInterface.OnCancelListener() { 
            public void onCancel(DialogInterface dialog) {
                me.spinnerDialog = null;
            }
        });
    }

    /**
     * Stop spinner.
     */
    public void spinnerStop() {
        if (this.spinnerDialog != null) {
            this.spinnerDialog.dismiss();
            this.spinnerDialog = null;
        }
    }

    /**
     * Set the chrome handler.
     */
    public class GapClient extends WebChromeClient {

        private String TAG = "PhoneGapLog";
        private long MAX_QUOTA = 100 * 1024 * 1024;
        private DroidGap ctx;
        
        /**
         * Constructor.
         * 
         * @param ctx
         */
        public GapClient(Context ctx) {
            this.ctx = (DroidGap)ctx;
        }

        /**
         * Tell the client to display a javascript alert dialog.
         * 
         * @param view
         * @param url
         * @param message
         * @param result
         */
        @Override
        public boolean onJsAlert(WebView view, String url, String message, final JsResult result) {
            AlertDialog.Builder dlg = new AlertDialog.Builder(this.ctx);
            dlg.setMessage(message);
            dlg.setTitle("Alert");
            //Don't let alerts break the back button
            dlg.setCancelable(true);
            dlg.setPositiveButton(android.R.string.ok,
                new AlertDialog.OnClickListener() {
                    public void onClick(DialogInterface dialog, int which) {
                        result.confirm();
                    }
                });
            dlg.setOnCancelListener(
               new DialogInterface.OnCancelListener() {
                   public void onCancel(DialogInterface dialog) {
                       result.confirm();
                       }
                   });
            dlg.setOnKeyListener(new DialogInterface.OnKeyListener() {
                //DO NOTHING
                public boolean onKey(DialogInterface dialog, int keyCode, KeyEvent event) {
                    if(keyCode == KeyEvent.KEYCODE_BACK)
                    {
                        result.confirm();
                        return false;
                    }
                    else
                        return true;
                    }
                });
            dlg.create();
            dlg.show();
            return true;
        }       

        /**
         * Tell the client to display a confirm dialog to the user.
         * 
         * @param view
         * @param url
         * @param message
         * @param result
         */
        @Override
        public boolean onJsConfirm(WebView view, String url, String message, final JsResult result) {
            AlertDialog.Builder dlg = new AlertDialog.Builder(this.ctx);
            dlg.setMessage(message);
            dlg.setTitle("Confirm");
            dlg.setCancelable(true);
            dlg.setPositiveButton(android.R.string.ok, 
                new DialogInterface.OnClickListener() {
                    public void onClick(DialogInterface dialog, int which) {
                        result.confirm();
                    }
                });
            dlg.setNegativeButton(android.R.string.cancel, 
                new DialogInterface.OnClickListener() {
                    public void onClick(DialogInterface dialog, int which) {
                        result.cancel();
                    }
                });
            dlg.setOnCancelListener(
                new DialogInterface.OnCancelListener() {
                    public void onCancel(DialogInterface dialog) {
                        result.cancel();
                        }
                    });
            dlg.setOnKeyListener(new DialogInterface.OnKeyListener() {
                //DO NOTHING
                public boolean onKey(DialogInterface dialog, int keyCode, KeyEvent event) {
                    if(keyCode == KeyEvent.KEYCODE_BACK)
                    {
                        result.cancel();
                        return false;
                    }
                    else
                        return true;
                    }
                });
            dlg.create();
            dlg.show();
            return true;
        }

        /**
         * Tell the client to display a prompt dialog to the user. 
         * If the client returns true, WebView will assume that the client will 
         * handle the prompt dialog and call the appropriate JsPromptResult method.
         * 
         * Since we are hacking prompts for our own purposes, we should not be using them for 
         * this purpose, perhaps we should hack console.log to do this instead!
         * 
         * @param view
         * @param url
         * @param message
         * @param defaultValue
         * @param result
         */
        @Override
        public boolean onJsPrompt(WebView view, String url, String message, String defaultValue, JsPromptResult result) {
            
            // Security check to make sure any requests are coming from the page initially
            // loaded in webview and not another loaded in an iframe.
            boolean reqOk = false;
            if (url.startsWith("file://") || url.indexOf(this.ctx.baseUrl) == 0 || isUrlWhiteListed(url)) {
                reqOk = true;
            }
            
            // Calling PluginManager.exec() to call a native service using 
            // prompt(this.stringify(args), "gap:"+this.stringify([service, action, callbackId, true]));
            if (reqOk && defaultValue != null && defaultValue.length() > 3 && defaultValue.substring(0, 4).equals("gap:")) {
                JSONArray array;
                try {
                    array = new JSONArray(defaultValue.substring(4));
                    String service = array.getString(0);
                    String action = array.getString(1);
                    String callbackId = array.getString(2);
                    boolean async = array.getBoolean(3);
                    String r = pluginManager.exec(service, action, callbackId, message, async);
                    result.confirm(r);
                } catch (JSONException e) {
                    e.printStackTrace();
                }
            }
            
            // Polling for JavaScript messages 
            else if (reqOk && defaultValue != null && defaultValue.equals("gap_poll:")) {
                String r = callbackServer.getJavascript();
                result.confirm(r);
            }
            
            // Calling into CallbackServer
            else if (reqOk && defaultValue != null && defaultValue.equals("gap_callbackServer:")) {
                String r = "";
                if (message.equals("usePolling")) {
                    r = ""+callbackServer.usePolling();
                }
                else if (message.equals("restartServer")) {
                    callbackServer.restartServer();
                }
                else if (message.equals("getPort")) {
                    r = Integer.toString(callbackServer.getPort());
                }
                else if (message.equals("getToken")) {
                    r = callbackServer.getToken();
                }
                result.confirm(r);
            }
            
            // PhoneGap JS has initialized, so show webview
            // (This solves white flash seen when rendering HTML)
            else if (reqOk && defaultValue != null && defaultValue.equals("gap_init:")) {
                appView.setVisibility(View.VISIBLE);
                ctx.spinnerStop();
                result.confirm("OK");
            }

            // Show dialog
            else {
                final JsPromptResult res = result;
                AlertDialog.Builder dlg = new AlertDialog.Builder(this.ctx);
                dlg.setMessage(message);
                final EditText input = new EditText(this.ctx);
                if (defaultValue != null) {
                    input.setText(defaultValue);
                }
                dlg.setView(input);
                dlg.setCancelable(false);
                dlg.setPositiveButton(android.R.string.ok, 
                    new DialogInterface.OnClickListener() {
                        public void onClick(DialogInterface dialog, int which) {
                        String usertext = input.getText().toString();
                        res.confirm(usertext);
                    }
                });
                dlg.setNegativeButton(android.R.string.cancel, 
                    new DialogInterface.OnClickListener() {
                        public void onClick(DialogInterface dialog, int which) {
                        res.cancel();
                    }
                });
                dlg.create();
                dlg.show();
            }
            return true;
        }
        
        /**
         * Handle database quota exceeded notification.
         *
         * @param url
         * @param databaseIdentifier
         * @param currentQuota
         * @param estimatedSize
         * @param totalUsedQuota
         * @param quotaUpdater
         */
        @Override
        public void onExceededDatabaseQuota(String url, String databaseIdentifier, long currentQuota, long estimatedSize,
                long totalUsedQuota, WebStorage.QuotaUpdater quotaUpdater)
        {
            LOG.d(TAG, "DroidGap:  onExceededDatabaseQuota estimatedSize: %d  currentQuota: %d  totalUsedQuota: %d", estimatedSize, currentQuota, totalUsedQuota);

            if( estimatedSize < MAX_QUOTA)
            {
                //increase for 1Mb
                long newQuota = estimatedSize;
                LOG.d(TAG, "calling quotaUpdater.updateQuota newQuota: %d", newQuota);
                quotaUpdater.updateQuota(newQuota);
            }
            else
            {
                // Set the quota to whatever it is and force an error
                // TODO: get docs on how to handle this properly
                quotaUpdater.updateQuota(currentQuota);
            }
        }

        // console.log in api level 7: http://developer.android.com/guide/developing/debug-tasks.html
        @Override
        public void onConsoleMessage(String message, int lineNumber, String sourceID)
        {       
            LOG.d(TAG, "%s: Line %d : %s", sourceID, lineNumber, message);
            super.onConsoleMessage(message, lineNumber, sourceID);
        }
        
        @Override
        public boolean onConsoleMessage(ConsoleMessage consoleMessage)
        {       
            LOG.d(TAG, consoleMessage.message());
            return super.onConsoleMessage(consoleMessage);
        }

        @Override
        /**
         * Instructs the client to show a prompt to ask the user to set the Geolocation permission state for the specified origin. 
         * 
         * @param origin
         * @param callback
         */
        public void onGeolocationPermissionsShowPrompt(String origin, Callback callback) {
            super.onGeolocationPermissionsShowPrompt(origin, callback);
            callback.invoke(origin, true, false);
        }

    }

    /**
     * The webview client receives notifications about appView
     */
    public class GapViewClient extends WebViewClient {

        DroidGap ctx;

        /**
         * Constructor.
         * 
         * @param ctx
         */
        public GapViewClient(DroidGap ctx) {
            this.ctx = ctx;
        }
        
        /**
         * Give the host application a chance to take over the control when a new url 
         * is about to be loaded in the current WebView.
         * 
         * @param view          The WebView that is initiating the callback.
         * @param url           The url to be loaded.
         * @return              true to override, false for default behavior
         */
        @Override
        public boolean shouldOverrideUrlLoading(WebView view, String url) {
            
            // First give any plugins the chance to handle the url themselves
            if (this.ctx.pluginManager.onOverrideUrlLoading(url)) {
            }
            
            // If dialing phone (tel:5551212)
            else if (url.startsWith(WebView.SCHEME_TEL)) {
                try {
                    Intent intent = new Intent(Intent.ACTION_DIAL);
                    intent.setData(Uri.parse(url));
                    startActivity(intent);
                } catch (android.content.ActivityNotFoundException e) {
                    LOG.e(TAG, "Error dialing "+url+": "+ e.toString());
                }
            }

            // If displaying map (geo:0,0?q=address)
            else if (url.startsWith("geo:")) {
                try {
                    Intent intent = new Intent(Intent.ACTION_VIEW);
                    intent.setData(Uri.parse(url));
                    startActivity(intent);
                } catch (android.content.ActivityNotFoundException e) {
                    LOG.e(TAG, "Error showing map "+url+": "+ e.toString());
                }
            }

            // If sending email (mailto:abc@corp.com)
            else if (url.startsWith(WebView.SCHEME_MAILTO)) {
                try {
                    Intent intent = new Intent(Intent.ACTION_VIEW);
                    intent.setData(Uri.parse(url));
                    startActivity(intent);
                } catch (android.content.ActivityNotFoundException e) {
                    LOG.e(TAG, "Error sending email "+url+": "+ e.toString());
                }
            }

            // If sms:5551212?body=This is the message
            else if (url.startsWith("sms:")) {
                try {
                    Intent intent = new Intent(Intent.ACTION_VIEW);

                    // Get address
                    String address = null;
                    int parmIndex = url.indexOf('?');
                    if (parmIndex == -1) {
                        address = url.substring(4);
                    }
                    else {
                        address = url.substring(4, parmIndex);

                        // If body, then set sms body
                        Uri uri = Uri.parse(url);
                        String query = uri.getQuery();
                        if (query != null) {
                            if (query.startsWith("body=")) {
                                intent.putExtra("sms_body", query.substring(5));
                            }
                        }
                    }
                    intent.setData(Uri.parse("sms:"+address));
                    intent.putExtra("address", address);
                    intent.setType("vnd.android-dir/mms-sms");
                    startActivity(intent);
                } catch (android.content.ActivityNotFoundException e) {
                    LOG.e(TAG, "Error sending sms "+url+":"+ e.toString());
                }
            }

            // All else
            else {

                // If our app or file:, then load into a new phonegap webview container by starting a new instance of our activity.
                // Our app continues to run.  When BACK is pressed, our app is redisplayed.
                if (url.startsWith("file://") || url.indexOf(this.ctx.baseUrl) == 0 || isUrlWhiteListed(url)) {
                    this.ctx.loadUrl(url);
                }

                // If not our application, let default viewer handle
                else {
                    try {
                        Intent intent = new Intent(Intent.ACTION_VIEW);
                        intent.setData(Uri.parse(url));
                        startActivity(intent);
                    } catch (android.content.ActivityNotFoundException e) {
                        LOG.e(TAG, "Error loading url "+url, e);
                    }
                }
            }
            return true;
        }
        
        /**
         * On received http auth request.
         * The method reacts on all registered authentication tokens. There is one and only one authentication token for any host + realm combination 
         * 
         * @param view
         *            the view
         * @param handler
         *            the handler
         * @param host
         *            the host
         * @param realm
         *            the realm
         */
        @Override
        public void onReceivedHttpAuthRequest(WebView view, HttpAuthHandler handler, String host,
                String realm) {
           
            // get the authentication token
            AuthenticationToken token = getAuthenticationToken(host,realm);
            
            if(token != null) {
                handler.proceed(token.getUserName(), token.getPassword());
            }
        }

        
        @Override
        public void onPageStarted(WebView view, String url, Bitmap favicon) {

            // Clear history so history.back() doesn't do anything.  
            // So we can reinit() native side CallbackServer & PluginManager.
            view.clearHistory(); 
        }
        
        /**
         * Notify the host application that a page has finished loading.
         * 
         * @param view          The webview initiating the callback.
         * @param url           The url of the page.
         */
        @Override
        public void onPageFinished(WebView view, String url) {
            super.onPageFinished(view, url);

            // Clear timeout flag
            this.ctx.loadUrlTimeout++;

            // Try firing the onNativeReady event in JS. If it fails because the JS is
            // not loaded yet then just set a flag so that the onNativeReady can be fired
            // from the JS side when the JS gets to that code.
            if (!url.equals("about:blank")) {
                appView.loadUrl("javascript:try{ PhoneGap.onNativeReady.fire();}catch(e){_nativeReady = true;}");
            }

            // Make app visible after 2 sec in case there was a JS error and PhoneGap JS never initialized correctly
            if (appView.getVisibility() == View.INVISIBLE) {
                Thread t = new Thread(new Runnable() {
                    public void run() {
                        try {
                            Thread.sleep(2000);
                            ctx.runOnUiThread(new Runnable() {
                                public void run() {
                                    appView.setVisibility(View.VISIBLE);
                                    ctx.spinnerStop();
                                }
                            });
                        } catch (InterruptedException e) {
                        }
                    }
                });
                t.start();
            }


            // Shutdown if blank loaded
            if (url.equals("about:blank")) {
                if (this.ctx.callbackServer != null) {
                    this.ctx.callbackServer.destroy();
                }
                this.ctx.endActivity();
            }
        }
        
        /**
         * Report an error to the host application. These errors are unrecoverable (i.e. the main resource is unavailable). 
         * The errorCode parameter corresponds to one of the ERROR_* constants.
         *
         * @param view          The WebView that is initiating the callback.
         * @param errorCode     The error code corresponding to an ERROR_* value.
         * @param description   A String describing the error.
         * @param failingUrl    The url that failed to load. 
         */
        @Override
        public void onReceivedError(WebView view, int errorCode, String description, String failingUrl) {
            LOG.d(TAG, "DroidGap: GapViewClient.onReceivedError: Error code=%s Description=%s URL=%s", errorCode, description, failingUrl);

            // Clear timeout flag
            this.ctx.loadUrlTimeout++;

            // Stop "app loading" spinner if showing
            this.ctx.spinnerStop();

            // Handle error
            this.ctx.onReceivedError(errorCode, description, failingUrl);
        }
        
        public void onReceivedSslError(WebView view, SslErrorHandler handler, SslError error) {
            
            final String packageName = this.ctx.getPackageName();
            final PackageManager pm = this.ctx.getPackageManager();
            ApplicationInfo appInfo;
            try {
                appInfo = pm.getApplicationInfo(packageName, PackageManager.GET_META_DATA);
                if ((appInfo.flags & ApplicationInfo.FLAG_DEBUGGABLE) != 0) {
                    // debug = true
                    handler.proceed();
                    return;
                } else {
                    // debug = false
                    super.onReceivedSslError(view, handler, error);    
                }
            } catch (NameNotFoundException e) {
                // When it doubt, lock it out!
                super.onReceivedSslError(view, handler, error);
            }
        }
    }
    
    /**
     * End this activity by calling finish for activity
     */
    public void endActivity() {
        this.activityState = ACTIVITY_EXITING;
        this.finish();
    }
    
    /**
     * Called when a key is pressed.
     * 
     * @param keyCode
     * @param event
     */
    @Override
    public boolean onKeyDown(int keyCode, KeyEvent event) {
        if (this.appView == null) {
            return super.onKeyDown(keyCode, event);
        }

        // If back key
        if (keyCode == KeyEvent.KEYCODE_BACK) {

            // If back key is bound, then send event to JavaScript
            if (this.bound) {
                this.appView.loadUrl("javascript:PhoneGap.fireDocumentEvent('backbutton');");
                return true;
            }

            // If not bound
            else {

                // Go to previous page in webview if it is possible to go back
                if (this.backHistory()) {
                    return true;
                }

                // If not, then invoke behavior of super class
                else {
                    this.activityState = ACTIVITY_EXITING;
                    return super.onKeyDown(keyCode, event);
                }
            }
        }

        // If menu key
        else if (keyCode == KeyEvent.KEYCODE_MENU) {
            this.appView.loadUrl("javascript:PhoneGap.fireDocumentEvent('menubutton');");
            return super.onKeyDown(keyCode, event);
        }

        // If search key
        else if (keyCode == KeyEvent.KEYCODE_SEARCH) {
            this.appView.loadUrl("javascript:PhoneGap.fireDocumentEvent('searchbutton');");
            return true;
        }

        return false;
    }

    /**
     * Any calls to Activity.startActivityForResult must use method below, so 
     * the result can be routed to them correctly.  
     * 
     * This is done to eliminate the need to modify DroidGap.java to receive activity results.
     * 
     * @param intent            The intent to start
     * @param requestCode       Identifies who to send the result to
     * 
     * @throws RuntimeException
     */
    @Override
    public void startActivityForResult(Intent intent, int requestCode) throws RuntimeException {
        LOG.d(TAG, "DroidGap.startActivityForResult(intent,%d)", requestCode);
        super.startActivityForResult(intent, requestCode);
    }

    /**
     * Launch an activity for which you would like a result when it finished. When this activity exits, 
     * your onActivityResult() method will be called.
     *  
     * @param command           The command object
     * @param intent            The intent to start
     * @param requestCode       The request code that is passed to callback to identify the activity
     */
    public void startActivityForResult(IPlugin command, Intent intent, int requestCode) {
        this.activityResultCallback = command;
        this.activityResultKeepRunning = this.keepRunning;
        
        // If multitasking turned on, then disable it for activities that return results
        if (command != null) {
            this.keepRunning = false;
        }
        
        // Start activity
        super.startActivityForResult(intent, requestCode);
    }

     @Override
    /**
     * Called when an activity you launched exits, giving you the requestCode you started it with,
     * the resultCode it returned, and any additional data from it. 
     * 
     * @param requestCode       The request code originally supplied to startActivityForResult(), 
     *                          allowing you to identify who this result came from.
     * @param resultCode        The integer result code returned by the child activity through its setResult().
     * @param data              An Intent, which can return result data to the caller (various data can be attached to Intent "extras").
     */
     protected void onActivityResult(int requestCode, int resultCode, Intent intent) {
         super.onActivityResult(requestCode, resultCode, intent);
         IPlugin callback = this.activityResultCallback;
         if (callback != null) {
             callback.onActivityResult(requestCode, resultCode, intent);
         }        
     }

     @Override
     public void setActivityResultCallback(IPlugin plugin) {
         this.activityResultCallback = plugin;
     }

     /**
      * Report an error to the host application. These errors are unrecoverable (i.e. the main resource is unavailable). 
      * The errorCode parameter corresponds to one of the ERROR_* constants.
      *
      * @param errorCode    The error code corresponding to an ERROR_* value.
      * @param description  A String describing the error.
      * @param failingUrl   The url that failed to load. 
      */
     public void onReceivedError(final int errorCode, final String description, final String failingUrl) {
         final DroidGap me = this;

         // If errorUrl specified, then load it
         final String errorUrl = me.getStringProperty("errorUrl", null);
         if ((errorUrl != null) && (errorUrl.startsWith("file://") || errorUrl.indexOf(me.baseUrl) == 0 || isUrlWhiteListed(errorUrl)) && (!failingUrl.equals(errorUrl))) {

             // Load URL on UI thread
             me.runOnUiThread(new Runnable() {
                 public void run() {
                     me.showWebPage(errorUrl, false, true, null); 
                 }
             });
         }

         // If not, then display error dialog
         else {
             me.runOnUiThread(new Runnable() {
                 public void run() {
                     me.appView.setVisibility(View.GONE);
                     me.displayError("Application Error", description + " ("+failingUrl+")", "OK", true);
                 }
             });
         }
     }

     /**
      * Display an error dialog and optionally exit application.
      * 
      * @param title
      * @param message
      * @param button
      * @param exit
      */
     public void displayError(final String title, final String message, final String button, final boolean exit) {
         final DroidGap me = this;
         me.runOnUiThread(new Runnable() {
             public void run() {
                 AlertDialog.Builder dlg = new AlertDialog.Builder(me);
                 dlg.setMessage(message);
                 dlg.setTitle(title);
                 dlg.setCancelable(false);
                 dlg.setPositiveButton(button,
                         new AlertDialog.OnClickListener() {
                     public void onClick(DialogInterface dialog, int which) {
                         dialog.dismiss();
                         if (exit) {
                             me.endActivity();
                         }
                     }
                 });
                 dlg.create();
                 dlg.show();
             }
         });
     }
     
     /**
      * We are providing this class to detect when the soft keyboard is shown 
      * and hidden in the web view.
      */
     class LinearLayoutSoftKeyboardDetect extends LinearLayout {

            private static final String TAG = "SoftKeyboardDetect";
            
            private int oldHeight = 0;  // Need to save the old height as not to send redundant events
            private int oldWidth = 0; // Need to save old width for orientation change          
            private int screenWidth = 0;
            private int screenHeight = 0;
                        
            public LinearLayoutSoftKeyboardDetect(Context context, int width, int height) {
                super(context);     
                screenWidth = width;
                screenHeight = height;                  
            }

            @Override
            /**
             * Start listening to new measurement events.  Fire events when the height 
             * gets smaller fire a show keyboard event and when height gets bigger fire 
             * a hide keyboard event.
             * 
             * Note: We are using callbackServer.sendJavascript() instead of 
             * this.appView.loadUrl() as changing the URL of the app would cause the 
             * soft keyboard to go away.
             * 
             * @param widthMeasureSpec
             * @param heightMeasureSpec
             */
            protected void onMeasure(int widthMeasureSpec, int heightMeasureSpec) {
                super.onMeasure(widthMeasureSpec, heightMeasureSpec);       
                
                LOG.v(TAG, "We are in our onMeasure method");

                // Get the current height of the visible part of the screen.
                // This height will not included the status bar.
                int height = MeasureSpec.getSize(heightMeasureSpec);
                int width = MeasureSpec.getSize(widthMeasureSpec);

                LOG.v(TAG, "Old Height = %d", oldHeight);
                LOG.v(TAG, "Height = %d", height);             
                LOG.v(TAG, "Old Width = %d", oldWidth);
                LOG.v(TAG, "Width = %d", width);

                // If the oldHeight = 0 then this is the first measure event as the app starts up.
                // If oldHeight == height then we got a measurement change that doesn't affect us.
                if (oldHeight == 0 || oldHeight == height) {
                    LOG.d(TAG, "Ignore this event");
                }
                // Account for orientation change and ignore this event/Fire orientation change
                else if(screenHeight == width)
                {
                    int tmp_var = screenHeight;
                    screenHeight = screenWidth;
                    screenWidth = tmp_var;
                    LOG.v(TAG, "Orientation Change");
                }
                // If the height as gotten bigger then we will assume the soft keyboard has 
                // gone away.
                else if (height > oldHeight) {
                    if (callbackServer != null) {
                        LOG.v(TAG, "Throw hide keyboard event");
                        callbackServer.sendJavascript("PhoneGap.fireDocumentEvent('hidekeyboard');");
                    }
                } 
                // If the height as gotten smaller then we will assume the soft keyboard has 
                // been displayed.
                else if (height < oldHeight) {
                    if (callbackServer != null) {
                        LOG.v(TAG, "Throw show keyboard event");
                        callbackServer.sendJavascript("PhoneGap.fireDocumentEvent('showkeyboard');");
                    }
                }

                // Update the old height for the next event
                oldHeight = height;
                oldWidth = width;
            }
    }
     
    /**
     * Load PhoneGap configuration from res/xml/phonegap.xml.
     * Approved list of URLs that can be loaded into DroidGap
     * 		<access origin="http://server regexp" subdomains="true" />
     * Log level: ERROR, WARN, INFO, DEBUG, VERBOSE (default=ERROR)
     *      <log level="DEBUG" />
     */
    private void loadConfiguration() {
        int id = getResources().getIdentifier("phonegap", "xml", getPackageName());
        if (id == 0) {
            LOG.i("PhoneGapLog", "phonegap.xml missing. Ignoring...");
            return;
        }
        XmlResourceParser xml = getResources().getXml(id);
        int eventType = -1;
        while (eventType != XmlResourceParser.END_DOCUMENT) {
            if (eventType == XmlResourceParser.START_TAG) {
                String strNode = xml.getName();
                if (strNode.equals("access")) {
                    String origin = xml.getAttributeValue(null, "origin");
                    String subdomains = xml.getAttributeValue(null, "subdomains");
                    if (origin != null) {
                        this.addWhiteListEntry(origin, (subdomains != null) && (subdomains.compareToIgnoreCase("true") == 0));
                    }
                }
                else if (strNode.equals("log")) {
                    String level = xml.getAttributeValue(null, "level");
                    LOG.i("PhoneGapLog", "Found log level %s", level);
                    if (level != null) {
                        LOG.setLogLevel(level);
                    }
                }
                else if(strNode.equals("render")) {
                    String enabled = xml.getAttributeValue(null, "enabled");
                    if(enabled != null)
                    {
                        this.classicRender = enabled.equals("true");
                    }
                    
                }
            }
            try {
                eventType = xml.next();
            } catch (XmlPullParserException e) {
                e.printStackTrace();
            } catch (IOException e) {
                e.printStackTrace();
            }
        }
    }

    /**
     * Add entry to approved list of URLs (whitelist)
     * 
     * @param origin        URL regular expression to allow
     * @param subdomains    T=include all subdomains under origin
     */
    private void addWhiteListEntry(String origin, boolean subdomains) {
      try {
        // Unlimited access to network resources
        if(origin.compareTo("*") == 0) {
            LOG.d(TAG, "Unlimited access to network resources");
            whiteList.add(Pattern.compile("*"));
        } else { // specific access
          // check if subdomains should be included
          // TODO: we should not add more domains if * has already been added
          if (subdomains) {
              // XXX making it stupid friendly for people who forget to include protocol/SSL
              if(origin.startsWith("http")) {
                whiteList.add(Pattern.compile(origin.replaceFirst("https{0,1}://", "^https{0,1}://.*")));
              } else {
                whiteList.add(Pattern.compile("^https{0,1}://.*"+origin));
              }
              LOG.d(TAG, "Origin to allow with subdomains: %s", origin);
          } else {
              // XXX making it stupid friendly for people who forget to include protocol/SSL
              if(origin.startsWith("http")) {
                whiteList.add(Pattern.compile(origin.replaceFirst("https{0,1}://", "^https{0,1}://")));
              } else {
                whiteList.add(Pattern.compile("^https{0,1}://"+origin));
              }
              LOG.d(TAG, "Origin to allow: %s", origin);
          }    
        }
      } catch(Exception e) {
        LOG.d(TAG, "Failed to add origin %s", origin);
      }
    }

    /**
     * Determine if URL is in approved list of URLs to load.
     * 
     * @param url
     * @return
     */
    private boolean isUrlWhiteListed(String url) {

        // Check to see if we have matched url previously
        if (whiteListCache.get(url) != null) {
            return true;
        }

        // Look for match in white list
        Iterator<Pattern> pit = whiteList.iterator();
        while (pit.hasNext()) {
            Pattern p = pit.next();
            Matcher m = p.matcher(url);

            // If match found, then cache it to speed up subsequent comparisons
            if (m.find()) {
                whiteListCache.put(url, true);
                return true;
            }
        }
        return false;
    }

    /* 
     * Hook in DroidGap for menu plugins
     * 
     */
    
    @Override
    public boolean onCreateOptionsMenu(Menu menu)
    {
        this.postMessage("onCreateOptionsMenu", menu);
        return super.onCreateOptionsMenu(menu);
    }
    
    @Override
    public boolean onPrepareOptionsMenu(Menu menu)
    {
        this.postMessage("onPrepareOptionsMenu", menu);
        return super.onPrepareOptionsMenu(menu);
    }
    
    @Override
    public boolean onOptionsItemSelected(MenuItem item)
    {
        this.postMessage("onOptionsItemSelected", item);
        return true;
    }
}<|MERGE_RESOLUTION|>--- conflicted
+++ resolved
@@ -220,10 +220,8 @@
     // when another application (activity) is started.
     protected boolean keepRunning = true;
 
-<<<<<<< HEAD
     private boolean classicRender;
 
-=======
     /**
      * Sets the authentication token.
      * 
@@ -306,7 +304,6 @@
     }
     
     
->>>>>>> 3172ae45
     /** 
      * Called when the activity is first created. 
      * 
@@ -454,15 +451,15 @@
      * @param url
      */
     public void loadUrl(String url) {
-    	
-    	// If first page of app, then set URL to load to be the one passed in
-    	if (this.initUrl == null || (this.urls.size() > 0)) {
-    		this.loadUrlIntoView(url);
-    	}
-    	// Otherwise use the URL specified in the activity's extras bundle
-    	else {
-    		this.loadUrlIntoView(this.initUrl);
-    	}
+        
+        // If first page of app, then set URL to load to be the one passed in
+        if (this.initUrl == null || (this.urls.size() > 0)) {
+            this.loadUrlIntoView(url);
+        }
+        // Otherwise use the URL specified in the activity's extras bundle
+        else {
+            this.loadUrlIntoView(this.initUrl);
+        }
     }
     
     /**
@@ -524,10 +521,10 @@
                 // If loadingDialog property, then show the App loading dialog for first page of app
                 String loading = null;
                 if (me.urls.size() == 1) {
-                	loading = me.getStringProperty("loadingDialog", null);
+                    loading = me.getStringProperty("loadingDialog", null);
                 }
                 else {
-                	loading = me.getStringProperty("loadingPageDialog", null);                	
+                    loading = me.getStringProperty("loadingPageDialog", null);                  
                 }
                 if (loading != null) {
 
@@ -583,15 +580,15 @@
      * @param time              The number of ms to wait before loading webview
      */
     public void loadUrl(final String url, int time) {
-    	
-    	// If first page of app, then set URL to load to be the one passed in
-    	if (this.initUrl == null || (this.urls.size() > 0)) {
-    		this.loadUrlIntoView(url, time);
-    	}
-    	// Otherwise use the URL specified in the activity's extras bundle
-    	else {
-    		this.loadUrlIntoView(this.initUrl);
-    	}
+        
+        // If first page of app, then set URL to load to be the one passed in
+        if (this.initUrl == null || (this.urls.size() > 0)) {
+            this.loadUrlIntoView(url, time);
+        }
+        // Otherwise use the URL specified in the activity's extras bundle
+        else {
+            this.loadUrlIntoView(this.initUrl);
+        }
     }
 
     /**
@@ -605,14 +602,14 @@
 
         // Clear cancel flag
         this.cancelLoadUrl = false;
-    	
-    	// If not first page of app, then load immediately
+        
+        // If not first page of app, then load immediately
         if (this.urls.size() > 0) {
-    		this.loadUrlIntoView(url);
-    	}
-        
-    	if (!url.startsWith("javascript:")) {
-    	    LOG.d(TAG, "DroidGap.loadUrl(%s, %d)", url, time);
+            this.loadUrlIntoView(url);
+        }
+        
+        if (!url.startsWith("javascript:")) {
+            LOG.d(TAG, "DroidGap.loadUrl(%s, %d)", url, time);
         }
         final DroidGap me = this;
 
@@ -1848,7 +1845,7 @@
     /**
      * Load PhoneGap configuration from res/xml/phonegap.xml.
      * Approved list of URLs that can be loaded into DroidGap
-     * 		<access origin="http://server regexp" subdomains="true" />
+     *      <access origin="http://server regexp" subdomains="true" />
      * Log level: ERROR, WARN, INFO, DEBUG, VERBOSE (default=ERROR)
      *      <log level="DEBUG" />
      */
