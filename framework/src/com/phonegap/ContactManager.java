--- conflicted
+++ resolved
@@ -6,33 +6,17 @@
 import com.phonegap.api.Plugin;
 import com.phonegap.api.PluginResult;
 
-import android.provider.Contacts.ContactMethods;
-import android.provider.Contacts.People;
 import android.util.Log;
 import android.webkit.WebView;
 import android.content.Intent;
-import android.net.Uri;
-import android.database.Cursor;
-import android.database.sqlite.SQLiteException;
 
-@SuppressWarnings("deprecation")
 public class ContactManager implements Plugin {
 	
-//	public class ContactTriplet
-//	{
-//		public String name = "";
-//		public String email = "";
-//		public String phone = "";
-//	}
-
     private static ContactAccessor contactAccessor;
     WebView webView;					// WebView object
     DroidGap ctx;						// DroidGap object
 
 	private static final String LOG_TAG = "Contact Query";
-	Uri mPeople = android.provider.Contacts.People.CONTENT_URI;
-	Uri mPhone = android.provider.Contacts.Phones.CONTENT_URI;	
-	Uri mEmail = android.provider.Contacts.ContactMethods.CONTENT_URI;
 
 	/**
 	 * Constructor.
@@ -75,16 +59,21 @@
 		String result = "";		
 		
 		try {
-			//if (action.equals("getContactsAndSendBack")) {
-			//	contactAccessor.getContactsAndSendBack();
-			//}
-			//else if (action.equals("search")) {
 			if (action.equals("search")) {
-				Log.d(LOG_TAG, "Executing search using accessor");
-				contactAccessor.search(args.getString(0), args.getString(1), args.getString(2));
+				contactAccessor.search(args.getJSONArray(0), args.getJSONObject(1));
+			}
+			else if (action.equals("create")) {
+				// TODO Coming soon!
+			}
+			else if (action.equals("save")) {
+				// TODO Coming soon!			
+			}
+			else if (action.equals("remove")) {
+				// TODO Coming soon!
 			}
 			return new PluginResult(status, result);
 		} catch (JSONException e) {
+			Log.e(LOG_TAG, e.getMessage(), e);
 			return new PluginResult(PluginResult.Status.JSON_EXCEPTION);
 		}
 	}
@@ -129,529 +118,4 @@
      */
     public void onActivityResult(int requestCode, int resultCode, Intent intent) {
     }
-
-    //--------------------------------------------------------------------------
-    // LOCAL METHODS
-    //--------------------------------------------------------------------------
-
-	// This is to add backwards compatibility to the OLD Contacts API\
-<<<<<<< HEAD
-//	public void getContactsAndSendBack()
-//	{
-//		String[] projection = new String[] {
-//				People._ID,
-//				People.NAME,
-//				People.NUMBER,
-//				People.PRIMARY_EMAIL_ID
-//			};
-//
-//		try{
-//			Cursor myCursor = this.ctx.managedQuery(mPeople, projection, 
-//				null, null , People.NAME + " ASC");
-//			processResults(myCursor, true);
-//		}
-//		catch (SQLiteException ex)
-//		{
-//			Log.d(LOG_TAG, ex.getMessage());
-//		}		
-//	}
-//	
-//	public void search(String name, String npa, String email)
-//	{
-//		
-//		if (email.length() > 0)
-//			searchByEmail(email);		
-//		else
-//			searchPeople(name, npa);
-//	}
-//	
-//	private void searchByEmail(String email)
-//	{						
-//		String[] projection = new String[] {
-//								ContactMethods._ID,
-//								ContactMethods.DATA,
-//								ContactMethods.KIND,
-//								ContactMethods.PERSON_ID
-//							};
-//		String[] variables = new String[] {
-//				 email
-//		};
-//		
-//		try{
-//			Cursor myCursor = this.ctx.managedQuery(mEmail, projection, 
-//						"contact_methods." + ContactMethods.DATA + " = ?" + "AND contact_methods.kind = 1", variables , ContactMethods.DATA + " ASC");
-//			getMethodData(myCursor);
-//						
-//		}
-//		catch (SQLiteException ex)
-//		{
-//			Log.d(LOG_TAG, ex.getMessage());
-//		}
-//				
-//	}
-//	
-//	private void searchPeople(String name, String number)
-//	{
-//			String conditions = "";
-//		
-//			if (name.length() == 0)
-//			{
-//				name = "%";
-//				conditions += People.NAME + " LIKE ? AND ";
-//			}
-//			else
-//			{
-//				conditions += People.NAME + " = ? AND ";
-//			}
-//		
-//			if (number.length() == 0)
-//				number = "%";
-//			else
-//			{
-//				number = number.replace('+', '%');
-//				number = number.replace('.', '%');
-//				number = number.replace('-', '%');
-//			}
-//			
-//			conditions += People.NUMBER + " LIKE ? ";
-//			
-//			String[] projection = new String[] {
-//								People._ID,
-//								People.NAME,
-//								People.NUMBER,
-//								People.PRIMARY_EMAIL_ID
-//			};
-//			
-//			String[] variables = new String[] {
-//					name, number
-//			};
-//			
-//			try{
-//				Cursor myCursor = this.ctx.managedQuery(mPeople, projection, 
-//								conditions, variables , People.NAME + " ASC");
-//				processResults(myCursor, false);
-//			}
-//			catch (SQLiteException ex)
-//			{
-//					Log.d(LOG_TAG, ex.getMessage());
-//			}		
-//	
-//	}
-//
-//	private void processResults(Cursor cur, boolean all){
-//		
-//	    if (cur.moveToFirst()) {
-//
-//	        String name; 
-//	        String phoneNumber;	        
-//	        String email_id;
-//	        String email;
-//	        
-//	        int nameColumn = cur.getColumnIndex(People.NAME);
-//	        int phoneColumn = cur.getColumnIndex(People.NUMBER);
-//	        int emailIdColumn = cur.getColumnIndex(People.PRIMARY_EMAIL_ID);
-//	        
-//	        do {
-//	            // Get the field values
-//	            name = cur.getString(nameColumn);	            
-//	            phoneNumber = cur.getString(phoneColumn);
-//	            email_id = cur.getString(emailIdColumn);
-//	            if (email_id != null && email_id.length() > 0)
-//	            	email = getEmail(email_id);
-//	            else
-//	            	email = "";
-//	            
-//	            // Code for backwards compatibility with the OLD Contacts API
-//	            if (all) {
-//	            	this.ctx.sendJavascript("navigator.ContactManager.droidAddContact('" + name + "','" + phoneNumber + "','" + email +"');");	            	
-//	            }
-//	            else {
-//	            	this.ctx.sendJavascript("navigator.contacts.droidFoundContact('" + name + "','" + phoneNumber + "','" + email +"');");
-//	            }           
-//	        } while (cur.moveToNext());
-//	        if (all) {
-//	        	this.ctx.sendJavascript("navigator.ContactManager.droidDone();");
-//	        }
-//	        else {
-//	        	this.ctx.sendJavascript("navigator.contacts.droidDone();");
-//	        }
-//	    }
-//	    else
-//	    {
-//	    	if (all) {
-//	    		this.ctx.sendJavascript("navigator.ContactManager.fail();");
-//	    	}
-//	    	else {
-//	    		this.ctx.sendJavascript("navigator.contacts.fail('None found!');");
-//	    	}
-//	    }
-//	}	
-//	
-//	private void getMethodData(Cursor cur)
-//	{        
-//        ContactTriplet data = new ContactTriplet();
-//        String id;    
-//        String email;
-//        
-//	    if (cur.moveToFirst()) {
-//
-//	        int idColumn = cur.getColumnIndex(ContactMethods._ID);
-//	        int emailColumn = cur.getColumnIndex(ContactMethods.DATA);	        
-//	        do {
-//	            // Get the field values	            
-//	            id = cur.getString(idColumn);
-//	            email = cur.getString(emailColumn);
-//	            
-//	            data = getContactData(id);
-//	            if(data != null)
-//	            {
-//	            	data.email = email;	            
-//	            	this.ctx.sendJavascript("navigator.Contacts.droidFoundContact('" + data.name + "','" + data.phone + "','" + data.email +"');");
-//	            }	           
-//	        } while (cur.moveToNext());
-//	        this.ctx.sendJavascript("navigator.contacts.droidDoneContacts();");	        
-//	    }	 
-//	}		
-//	
-//	private ContactTriplet getContactData(String id) {
-//		ContactTriplet data = null;
-//		String[] projection = new String[] {
-//				People._ID,
-//				People.NAME,
-//				People.NUMBER,
-//				People.PRIMARY_EMAIL_ID
-//		};
-//
-//		String[] variables = new String[] {
-//				id
-//		};
-//
-//		try{
-//			Cursor myCursor = this.ctx.managedQuery(mPeople, projection, 
-//				People.PRIMARY_EMAIL_ID + " = ?", variables , People.NAME + " ASC");
-//			data = getTriplet(myCursor);
-//		}
-//		catch (SQLiteException ex)
-//		{
-//			Log.d(LOG_TAG, ex.getMessage());
-//		}		
-//		
-//		return data;
-//	}
-//
-//	private ContactTriplet getTriplet(Cursor cur) {
-//		 ContactTriplet data = new ContactTriplet();         
-//		 if (cur.moveToFirst()) {
-//
-//			 int nameColumn = cur.getColumnIndex(People.NAME); 
-//		     int numberColumn = cur.getColumnIndex(People.NUMBER);	        
-//		     do {
-//		         	            
-//		    	 data.name = cur.getString(nameColumn);
-//		    	 data.phone = cur.getString(numberColumn);
-//		    	 
-//		     } while (cur.moveToNext());	       
-//		 }
-//		return data;
-//	}
-//
-//	private String getEmailColumnData(Cursor cur)
-//	{					        
-//        String email = "";         
-//	    if (cur != null && cur.moveToFirst()) {
-//	        int emailColumn = cur.getColumnIndex(ContactMethods.DATA);	        
-//	        do {
-//	            // Get the field values	            
-//	            email = cur.getString(emailColumn);	            	            
-//	        } while (cur.moveToNext());	       
-//	    }
-//	    return email;
-//	}
-//	
-//	private String getEmail(String id)
-//	{		
-//		String email = "";		
-//		String[] projection = new String[] {
-//								ContactMethods._ID,
-//								ContactMethods.DATA,
-//								ContactMethods.KIND
-//							};
-//		String[] variables = new String[] {
-//				 id
-//		};
-//		
-//		try
-//		{
-//			Cursor myCursor = this.ctx.managedQuery(mEmail, projection, 
-//						"contact_methods." + ContactMethods._ID + " = ?" + " AND contact_methods.kind = 1", variables , ContactMethods.DATA + " ASC");
-//			email = getEmailColumnData(myCursor);
-//		}
-//		catch (SQLiteException ex)
-//		{
-//			Log.d(LOG_TAG, ex.getMessage());
-//		}
-//		
-//		return email;		
-//	}
-=======
-	public void getContactsAndSendBack()
-	{
-		String[] projection = new String[] {
-				People._ID,
-				People.NAME,
-				People.NUMBER,
-				People.PRIMARY_EMAIL_ID
-			};
-
-		try{
-			Cursor myCursor = this.ctx.managedQuery(mPeople, projection, 
-				null, null , People.NAME + " ASC");
-			processResults(myCursor, true);
-		}
-		catch (SQLiteException ex)
-		{
-			Log.d(LOG_TAG, ex.getMessage());
-		}		
-	}
-	
-	public void search(String name, String npa, String email)
-	{
-		
-		if (email.length() > 0)
-			searchByEmail(email);		
-		else
-			searchPeople(name, npa);
-	}
-	
-	private void searchByEmail(String email)
-	{						
-		String[] projection = new String[] {
-								ContactMethods._ID,
-								ContactMethods.DATA,
-								ContactMethods.KIND,
-								ContactMethods.PERSON_ID
-							};
-		String[] variables = new String[] {
-				 email
-		};
-		
-		try{
-			Cursor myCursor = this.ctx.managedQuery(mEmail, projection, 
-						"contact_methods." + ContactMethods.DATA + " = ?" + "AND contact_methods.kind = 1", variables , ContactMethods.DATA + " ASC");
-			getMethodData(myCursor);
-						
-		}
-		catch (SQLiteException ex)
-		{
-			Log.d(LOG_TAG, ex.getMessage());
-		}
-				
-	}
-	
-	private void searchPeople(String name, String number)
-	{
-			String conditions = "";
-		
-			if (name.length() == 0)
-			{
-				name = "%";
-				conditions += People.NAME + " LIKE ? AND ";
-			}
-			else
-			{
-				conditions += People.NAME + " = ? AND ";
-			}
-		
-			if (number.length() == 0)
-				number = "%";
-			else
-			{
-				number = number.replace('+', '%');
-				number = number.replace('.', '%');
-				number = number.replace('-', '%');
-			}
-			
-			conditions += People.NUMBER + " LIKE ? ";
-			
-			String[] projection = new String[] {
-								People._ID,
-								People.NAME,
-								People.NUMBER,
-								People.PRIMARY_EMAIL_ID
-			};
-			
-			String[] variables = new String[] {
-					name, number
-			};
-			
-			try{
-				Cursor myCursor = this.ctx.managedQuery(mPeople, projection, 
-								conditions, variables , People.NAME + " ASC");
-				processResults(myCursor, false);
-			}
-			catch (SQLiteException ex)
-			{
-					Log.d(LOG_TAG, ex.getMessage());
-			}		
-	
-	}
-
-	private void processResults(Cursor cur, boolean all){
-		
-	    if (cur.moveToFirst()) {
-
-	        String name; 
-	        String phoneNumber;	        
-	        String email_id;
-	        String email;
-	        
-	        int nameColumn = cur.getColumnIndex(People.NAME);
-	        int phoneColumn = cur.getColumnIndex(People.NUMBER);
-	        int emailIdColumn = cur.getColumnIndex(People.PRIMARY_EMAIL_ID);
-	        
-	        do {
-	            // Get the field values
-	            name = cur.getString(nameColumn);	            
-	            phoneNumber = cur.getString(phoneColumn);
-	            email_id = cur.getString(emailIdColumn);
-	            if (email_id != null && email_id.length() > 0)
-	            	email = getEmail(email_id);
-	            else
-	            	email = "";
-	            
-	            // Code for backwards compatibility with the OLD Contacts API
-	            if (all) {
-	            	this.ctx.sendJavascript("navigator.contacts.droidFoundContact('" + name + "','" + phoneNumber + "','" + email +"');");	            	
-	            }
-	            else {
-	            	this.ctx.sendJavascript("navigator.contacts.droidFoundContact('" + name + "','" + phoneNumber + "','" + email +"');");
-	            }           
-	        } while (cur.moveToNext());
-	        if (all) {
-	        	this.ctx.sendJavascript("navigator.contacts.droidDone();");
-	        }
-	        else {
-	        	this.ctx.sendJavascript("navigator.contacts.droidDone();");
-	        }
-	    }
-	    else
-	    {
-	    	if (all) {
-	    		this.ctx.sendJavascript("navigator.contacts.fail('Error');");
-	    	}
-	    	else {
-	    		this.ctx.sendJavascript("navigator.contacts.fail('None found!');");
-	    	}
-	    }
-	}	
-	
-	private void getMethodData(Cursor cur)
-	{        
-        ContactTriplet data = new ContactTriplet();
-        String id;    
-        String email;
-        
-	    if (cur.moveToFirst()) {
-
-	        int idColumn = cur.getColumnIndex(ContactMethods._ID);
-	        int emailColumn = cur.getColumnIndex(ContactMethods.DATA);	        
-	        do {
-	            // Get the field values	            
-	            id = cur.getString(idColumn);
-	            email = cur.getString(emailColumn);
-	            
-	            data = getContactData(id);
-	            if(data != null)
-	            {
-	            	data.email = email;	            
-	            	this.ctx.sendJavascript("navigator.contacts.droidFoundContact('" + data.name + "','" + data.phone + "','" + data.email +"');");
-	            }	           
-	        } while (cur.moveToNext());
-	        this.ctx.sendJavascript("navigator.contacts.droidDoneContacts();");	        
-	    }	 
-	}		
-	
-	private ContactTriplet getContactData(String id) {
-		ContactTriplet data = null;
-		String[] projection = new String[] {
-				People._ID,
-				People.NAME,
-				People.NUMBER,
-				People.PRIMARY_EMAIL_ID
-		};
-
-		String[] variables = new String[] {
-				id
-		};
-
-		try{
-			Cursor myCursor = this.ctx.managedQuery(mPeople, projection, 
-				People.PRIMARY_EMAIL_ID + " = ?", variables , People.NAME + " ASC");
-			data = getTriplet(myCursor);
-		}
-		catch (SQLiteException ex)
-		{
-			Log.d(LOG_TAG, ex.getMessage());
-		}		
-		
-		return data;
-	}
-
-	private ContactTriplet getTriplet(Cursor cur) {
-		 ContactTriplet data = new ContactTriplet();         
-		 if (cur.moveToFirst()) {
-
-			 int nameColumn = cur.getColumnIndex(People.NAME); 
-		     int numberColumn = cur.getColumnIndex(People.NUMBER);	        
-		     do {
-		         	            
-		    	 data.name = cur.getString(nameColumn);
-		    	 data.phone = cur.getString(numberColumn);
-		    	 
-		     } while (cur.moveToNext());	       
-		 }
-		return data;
-	}
-
-	private String getEmailColumnData(Cursor cur)
-	{					        
-        String email = "";         
-	    if (cur != null && cur.moveToFirst()) {
-	        int emailColumn = cur.getColumnIndex(ContactMethods.DATA);	        
-	        do {
-	            // Get the field values	            
-	            email = cur.getString(emailColumn);	            	            
-	        } while (cur.moveToNext());	       
-	    }
-	    return email;
-	}
-	
-	private String getEmail(String id)
-	{		
-		String email = "";		
-		String[] projection = new String[] {
-								ContactMethods._ID,
-								ContactMethods.DATA,
-								ContactMethods.KIND
-							};
-		String[] variables = new String[] {
-				 id
-		};
-		
-		try
-		{
-			Cursor myCursor = this.ctx.managedQuery(mEmail, projection, 
-						"contact_methods." + ContactMethods._ID + " = ?" + " AND contact_methods.kind = 1", variables , ContactMethods.DATA + " ASC");
-			email = getEmailColumnData(myCursor);
-		}
-		catch (SQLiteException ex)
-		{
-			Log.d(LOG_TAG, ex.getMessage());
-		}
-		
-		return email;		
-	}
->>>>>>> 7f7cc1db
-	
-	
 }