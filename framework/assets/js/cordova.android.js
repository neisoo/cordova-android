--- conflicted
+++ resolved
@@ -1,12 +1,6 @@
-<<<<<<< HEAD
-// commit ac0a3990438f4a89faa993316fb5614f61cf3be6
-
-// File generated at :: Tue Jun 05 2012 14:14:16 GMT-0700 (PDT)
-=======
-// commit 548f80ccff155e01a7dcbedfcc0d826253110f53
-
-// File generated at :: Sat Jun 02 2012 22:53:34 GMT+0200 (CEST)
->>>>>>> be165c67
+// commit 347de1a785b7ecbe86c2189343ab2549a9297f9b
+
+// File generated at :: Fri Jun 08 2012 16:17:50 GMT-0700 (PDT)
 
 /*
  Licensed to the Apache Software Foundation (ASF) under one
@@ -1312,6 +1306,10 @@
     exec(successCallback, errorCallback, "Camera", "takePicture", [quality, destinationType, sourceType, targetWidth, targetHeight, encodingType, mediaType, allowEdit, correctOrientation, saveToPhotoAlbum, popoverOptions]);
 };
 
+cameraExport.cleanup = function(successCallback, errorCallback) {
+    exec(successCallback, errorCallback, "Camera", "cleanup", []);
+}
+
 module.exports = cameraExport;
 });
 
@@ -2619,6 +2617,8 @@
 var FileSystem = function(name, root) {
     this.name = name || null;
     if (root) {
+        console.log('root.name ' + name);
+        console.log('root.root ' + root);
         this.root = new DirectoryEntry(root.name, root.fullPath);
     }
 };
