--- conflicted
+++ resolved
@@ -2531,8 +2531,6 @@
 PositionError.PERMISSION_DENIED = 1;
 PositionError.POSITION_UNAVAILABLE = 2;
 PositionError.TIMEOUT = 3;
-<<<<<<< HEAD
-=======
 /*
  * PhoneGap is available under *either* the terms of the modified BSD license *or* the
  * MIT License (2008). See http://opensource.org/licenses/alphabetical for full text.
@@ -2553,7 +2551,6 @@
  * Copyright (c) 2010, IBM Corporation
  */
 
->>>>>>> 1fc56921
 /*
  * This is purely for the Android 1.5/1.6 HTML 5 Storage
  * I was hoping that Android 2.0 would deprecate this, but given the fact that
